// Copyright 2015 The go-ethereum Authors
// This file is part of the go-ethereum library.
//
// The go-ethereum library is free software: you can redistribute it and/or modify
// it under the terms of the GNU Lesser General Public License as published by
// the Free Software Foundation, either version 3 of the License, or
// (at your option) any later version.
//
// The go-ethereum library is distributed in the hope that it will be useful,
// but WITHOUT ANY WARRANTY; without even the implied warranty of
// MERCHANTABILITY or FITNESS FOR A PARTICULAR PURPOSE. See the
// GNU Lesser General Public License for more details.
//
// You should have received a copy of the GNU Lesser General Public License
// along with the go-ethereum library. If not, see <http://www.gnu.org/licenses/>.

package ethapi

import (
	"context"
	"encoding/hex"
	"errors"
	"fmt"
	gomath "math"
	"math/big"
	"strings"
	"time"

	"github.com/davecgh/go-spew/spew"
	"github.com/ethereum/go-ethereum/accounts"
	"github.com/ethereum/go-ethereum/common"
	"github.com/ethereum/go-ethereum/common/hexutil"
	"github.com/ethereum/go-ethereum/common/math"
	"github.com/ethereum/go-ethereum/consensus"
	"github.com/ethereum/go-ethereum/consensus/misc/eip1559"
	"github.com/ethereum/go-ethereum/core"
	"github.com/ethereum/go-ethereum/core/state"
	"github.com/ethereum/go-ethereum/core/types"
	"github.com/ethereum/go-ethereum/core/vm"
	"github.com/ethereum/go-ethereum/crypto"
	"github.com/ethereum/go-ethereum/eth/gasestimator"
	"github.com/ethereum/go-ethereum/eth/tracers/logger"
	"github.com/ethereum/go-ethereum/internal/ethapi/override"
	"github.com/ethereum/go-ethereum/log"
	"github.com/ethereum/go-ethereum/p2p"
	"github.com/ethereum/go-ethereum/params"
	"github.com/ethereum/go-ethereum/rlp"
	"github.com/ethereum/go-ethereum/rpc"
	"github.com/ethereum/go-ethereum/trie"
)

// estimateGasErrorRatio is the amount of overestimation eth_estimateGas is
// allowed to produce in order to speed up calculations.
const estimateGasErrorRatio = 0.015

var errBlobTxNotSupported = errors.New("signing blob transactions not supported")

// EthereumAPI provides an API to access Ethereum related information.
type EthereumAPI struct {
	b Backend
}

// NewEthereumAPI creates a new Ethereum protocol API.
func NewEthereumAPI(b Backend) *EthereumAPI {
	return &EthereumAPI{b}
}

// GasPrice returns a suggestion for a gas price for legacy transactions.
func (api *EthereumAPI) GasPrice(ctx context.Context) (*hexutil.Big, error) {
	tipcap, err := api.b.SuggestGasTipCap(ctx)
	if err != nil {
		return nil, err
	}
	if head := api.b.CurrentHeader(); head.BaseFee != nil {
		tipcap.Add(tipcap, head.BaseFee)
	}
	return (*hexutil.Big)(tipcap), err
}

// MaxPriorityFeePerGas returns a suggestion for a gas tip cap for dynamic fee transactions.
func (api *EthereumAPI) MaxPriorityFeePerGas(ctx context.Context) (*hexutil.Big, error) {
	tipcap, err := api.b.SuggestGasTipCap(ctx)
	if err != nil {
		return nil, err
	}
	return (*hexutil.Big)(tipcap), err
}

type feeHistoryResult struct {
	OldestBlock      *hexutil.Big     `json:"oldestBlock"`
	Reward           [][]*hexutil.Big `json:"reward,omitempty"`
	BaseFee          []*hexutil.Big   `json:"baseFeePerGas,omitempty"`
	GasUsedRatio     []float64        `json:"gasUsedRatio"`
	BlobBaseFee      []*hexutil.Big   `json:"baseFeePerBlobGas,omitempty"`
	BlobGasUsedRatio []float64        `json:"blobGasUsedRatio,omitempty"`
}

// FeeHistory returns the fee market history.
func (api *EthereumAPI) FeeHistory(ctx context.Context, blockCount math.HexOrDecimal64, lastBlock rpc.BlockNumber, rewardPercentiles []float64) (*feeHistoryResult, error) {
	oldest, reward, baseFee, gasUsed, blobBaseFee, blobGasUsed, err := api.b.FeeHistory(ctx, uint64(blockCount), lastBlock, rewardPercentiles)
	if err != nil {
		return nil, err
	}
	results := &feeHistoryResult{
		OldestBlock:  (*hexutil.Big)(oldest),
		GasUsedRatio: gasUsed,
	}
	if reward != nil {
		results.Reward = make([][]*hexutil.Big, len(reward))
		for i, w := range reward {
			results.Reward[i] = make([]*hexutil.Big, len(w))
			for j, v := range w {
				results.Reward[i][j] = (*hexutil.Big)(v)
			}
		}
	}
	if baseFee != nil {
		results.BaseFee = make([]*hexutil.Big, len(baseFee))
		for i, v := range baseFee {
			results.BaseFee[i] = (*hexutil.Big)(v)
		}
	}
	if blobBaseFee != nil {
		results.BlobBaseFee = make([]*hexutil.Big, len(blobBaseFee))
		for i, v := range blobBaseFee {
			results.BlobBaseFee[i] = (*hexutil.Big)(v)
		}
	}
	if blobGasUsed != nil {
		results.BlobGasUsedRatio = blobGasUsed
	}
	return results, nil
}

// BlobBaseFee returns the base fee for blob gas at the current head.
func (api *EthereumAPI) BlobBaseFee(ctx context.Context) *hexutil.Big {
	return (*hexutil.Big)(api.b.BlobBaseFee(ctx))
}

// Syncing returns false in case the node is currently not syncing with the network. It can be up-to-date or has not
// yet received the latest block headers from its peers. In case it is synchronizing:
// - startingBlock: block number this node started to synchronize from
// - currentBlock:  block number this node is currently importing
// - highestBlock:  block number of the highest block header this node has received from peers
// - pulledStates:  number of state entries processed until now
// - knownStates:   number of known state entries that still need to be pulled
func (api *EthereumAPI) Syncing() (interface{}, error) {
	progress := api.b.SyncProgress()

	// Return not syncing if the synchronisation already completed
	if progress.Done() {
		return false, nil
	}
	// Otherwise gather the block sync stats
	return map[string]interface{}{
		"startingBlock":          hexutil.Uint64(progress.StartingBlock),
		"currentBlock":           hexutil.Uint64(progress.CurrentBlock),
		"highestBlock":           hexutil.Uint64(progress.HighestBlock),
		"syncedAccounts":         hexutil.Uint64(progress.SyncedAccounts),
		"syncedAccountBytes":     hexutil.Uint64(progress.SyncedAccountBytes),
		"syncedBytecodes":        hexutil.Uint64(progress.SyncedBytecodes),
		"syncedBytecodeBytes":    hexutil.Uint64(progress.SyncedBytecodeBytes),
		"syncedStorage":          hexutil.Uint64(progress.SyncedStorage),
		"syncedStorageBytes":     hexutil.Uint64(progress.SyncedStorageBytes),
		"healedTrienodes":        hexutil.Uint64(progress.HealedTrienodes),
		"healedTrienodeBytes":    hexutil.Uint64(progress.HealedTrienodeBytes),
		"healedBytecodes":        hexutil.Uint64(progress.HealedBytecodes),
		"healedBytecodeBytes":    hexutil.Uint64(progress.HealedBytecodeBytes),
		"healingTrienodes":       hexutil.Uint64(progress.HealingTrienodes),
		"healingBytecode":        hexutil.Uint64(progress.HealingBytecode),
		"txIndexFinishedBlocks":  hexutil.Uint64(progress.TxIndexFinishedBlocks),
		"txIndexRemainingBlocks": hexutil.Uint64(progress.TxIndexRemainingBlocks),
	}, nil
}

// TxPoolAPI offers and API for the transaction pool. It only operates on data that is non-confidential.
type TxPoolAPI struct {
	b Backend
}

// NewTxPoolAPI creates a new tx pool service that gives information about the transaction pool.
func NewTxPoolAPI(b Backend) *TxPoolAPI {
	return &TxPoolAPI{b}
}

// Content returns the transactions contained within the transaction pool.
func (api *TxPoolAPI) Content() map[string]map[string]map[string]*RPCTransaction {
	content := map[string]map[string]map[string]*RPCTransaction{
		"pending": make(map[string]map[string]*RPCTransaction),
		"queued":  make(map[string]map[string]*RPCTransaction),
	}
	pending, queue := api.b.TxPoolContent()
	curHeader := api.b.CurrentHeader()
	// Flatten the pending transactions
	for account, txs := range pending {
		dump := make(map[string]*RPCTransaction)
		for _, tx := range txs {
			dump[fmt.Sprintf("%d", tx.Nonce())] = NewRPCPendingTransaction(tx, curHeader, api.b.ChainConfig())
		}
		content["pending"][account.Hex()] = dump
	}
	// Flatten the queued transactions
	for account, txs := range queue {
		dump := make(map[string]*RPCTransaction)
		for _, tx := range txs {
			dump[fmt.Sprintf("%d", tx.Nonce())] = NewRPCPendingTransaction(tx, curHeader, api.b.ChainConfig())
		}
		content["queued"][account.Hex()] = dump
	}
	return content
}

// ContentFrom returns the transactions contained within the transaction pool.
func (api *TxPoolAPI) ContentFrom(addr common.Address) map[string]map[string]*RPCTransaction {
	content := make(map[string]map[string]*RPCTransaction, 2)
	pending, queue := api.b.TxPoolContentFrom(addr)
	curHeader := api.b.CurrentHeader()

	// Build the pending transactions
	dump := make(map[string]*RPCTransaction, len(pending))
	for _, tx := range pending {
		dump[fmt.Sprintf("%d", tx.Nonce())] = NewRPCPendingTransaction(tx, curHeader, api.b.ChainConfig())
	}
	content["pending"] = dump

	// Build the queued transactions
	dump = make(map[string]*RPCTransaction, len(queue))
	for _, tx := range queue {
		dump[fmt.Sprintf("%d", tx.Nonce())] = NewRPCPendingTransaction(tx, curHeader, api.b.ChainConfig())
	}
	content["queued"] = dump

	return content
}

// Status returns the number of pending and queued transaction in the pool.
func (api *TxPoolAPI) Status() map[string]hexutil.Uint {
	pending, queue := api.b.Stats()
	return map[string]hexutil.Uint{
		"pending": hexutil.Uint(pending),
		"queued":  hexutil.Uint(queue),
	}
}

// Inspect retrieves the content of the transaction pool and flattens it into an
// easily inspectable list.
func (api *TxPoolAPI) Inspect() map[string]map[string]map[string]string {
	content := map[string]map[string]map[string]string{
		"pending": make(map[string]map[string]string),
		"queued":  make(map[string]map[string]string),
	}
	pending, queue := api.b.TxPoolContent()

	// Define a formatter to flatten a transaction into a string
	format := func(tx *types.Transaction) string {
		if to := tx.To(); to != nil {
			return fmt.Sprintf("%s: %v wei + %v gas × %v wei", tx.To().Hex(), tx.Value(), tx.Gas(), tx.GasPrice())
		}
		return fmt.Sprintf("contract creation: %v wei + %v gas × %v wei", tx.Value(), tx.Gas(), tx.GasPrice())
	}
	// Flatten the pending transactions
	for account, txs := range pending {
		dump := make(map[string]string)
		for _, tx := range txs {
			dump[fmt.Sprintf("%d", tx.Nonce())] = format(tx)
		}
		content["pending"][account.Hex()] = dump
	}
	// Flatten the queued transactions
	for account, txs := range queue {
		dump := make(map[string]string)
		for _, tx := range txs {
			dump[fmt.Sprintf("%d", tx.Nonce())] = format(tx)
		}
		content["queued"][account.Hex()] = dump
	}
	return content
}

// EthereumAccountAPI provides an API to access accounts managed by this node.
// It offers only methods that can retrieve accounts.
type EthereumAccountAPI struct {
	am *accounts.Manager
}

// NewEthereumAccountAPI creates a new EthereumAccountAPI.
func NewEthereumAccountAPI(am *accounts.Manager) *EthereumAccountAPI {
	return &EthereumAccountAPI{am: am}
}

// Accounts returns the collection of accounts this node manages.
func (api *EthereumAccountAPI) Accounts() []common.Address {
	return api.am.Accounts()
}

// BlockChainAPI provides an API to access Ethereum blockchain data.
type BlockChainAPI struct {
	b Backend
}

// NewBlockChainAPI creates a new Ethereum blockchain API.
func NewBlockChainAPI(b Backend) *BlockChainAPI {
	return &BlockChainAPI{b}
}

// ChainId is the EIP-155 replay-protection chain id for the current Ethereum chain config.
//
// Note, this method does not conform to EIP-695 because the configured chain ID is always
// returned, regardless of the current head block. We used to return an error when the chain
// wasn't synced up to a block where EIP-155 is enabled, but this behavior caused issues
// in CL clients.
func (api *BlockChainAPI) ChainId() *hexutil.Big {
	return (*hexutil.Big)(api.b.ChainConfig().ChainID)
}

// BlockNumber returns the block number of the chain head.
func (api *BlockChainAPI) BlockNumber() hexutil.Uint64 {
	header, _ := api.b.HeaderByNumber(context.Background(), rpc.LatestBlockNumber) // latest header should always be available
	return hexutil.Uint64(header.Number.Uint64())
}

// GetBalance returns the amount of wei for the given address in the state of the
// given block number. The rpc.LatestBlockNumber and rpc.PendingBlockNumber meta
// block numbers are also allowed.
func (api *BlockChainAPI) GetBalance(ctx context.Context, address common.Address, blockNrOrHash rpc.BlockNumberOrHash) (*hexutil.Big, error) {
	state, _, err := api.b.StateAndHeaderByNumberOrHash(ctx, blockNrOrHash)
	if state == nil || err != nil {
		return nil, err
	}
	b := state.GetBalance(address).ToBig()
	return (*hexutil.Big)(b), state.Error()
}

// AccountResult structs for GetProof
type AccountResult struct {
	Address      common.Address  `json:"address"`
	AccountProof []string        `json:"accountProof"`
	Balance      *hexutil.Big    `json:"balance"`
	CodeHash     common.Hash     `json:"codeHash"`
	Nonce        hexutil.Uint64  `json:"nonce"`
	StorageHash  common.Hash     `json:"storageHash"`
	StorageProof []StorageResult `json:"storageProof"`
}

type StorageResult struct {
	Key   string       `json:"key"`
	Value *hexutil.Big `json:"value"`
	Proof []string     `json:"proof"`
}

// proofList implements ethdb.KeyValueWriter and collects the proofs as
// hex-strings for delivery to rpc-caller.
type proofList []string

func (n *proofList) Put(key []byte, value []byte) error {
	*n = append(*n, hexutil.Encode(value))
	return nil
}

func (n *proofList) Delete(key []byte) error {
	panic("not supported")
}

// GetProof returns the Merkle-proof for a given account and optionally some storage keys.
func (api *BlockChainAPI) GetProof(ctx context.Context, address common.Address, storageKeys []string, blockNrOrHash rpc.BlockNumberOrHash) (*AccountResult, error) {
	var (
		keys         = make([]common.Hash, len(storageKeys))
		keyLengths   = make([]int, len(storageKeys))
		storageProof = make([]StorageResult, len(storageKeys))
	)
	// Deserialize all keys. This prevents state access on invalid input.
	for i, hexKey := range storageKeys {
		var err error
		keys[i], keyLengths[i], err = decodeHash(hexKey)
		if err != nil {
			return nil, err
		}
	}
	statedb, header, err := api.b.StateAndHeaderByNumberOrHash(ctx, blockNrOrHash)
	if statedb == nil || err != nil {
		return nil, err
	}
	codeHash := statedb.GetCodeHash(address)
	storageRoot := statedb.GetStorageRoot(address)

	if len(keys) > 0 {
		var storageTrie state.Trie
		if storageRoot != types.EmptyRootHash && storageRoot != (common.Hash{}) {
			id := trie.StorageTrieID(header.Root, crypto.Keccak256Hash(address.Bytes()), storageRoot)
			st, err := trie.NewStateTrie(id, statedb.Database().TrieDB())
			if err != nil {
				return nil, err
			}
			storageTrie = st
		}
		// Create the proofs for the storageKeys.
		for i, key := range keys {
			// Output key encoding is a bit special: if the input was a 32-byte hash, it is
			// returned as such. Otherwise, we apply the QUANTITY encoding mandated by the
			// JSON-RPC spec for getProof. This behavior exists to preserve backwards
			// compatibility with older client versions.
			var outputKey string
			if keyLengths[i] != 32 {
				outputKey = hexutil.EncodeBig(key.Big())
			} else {
				outputKey = hexutil.Encode(key[:])
			}
			if storageTrie == nil {
				storageProof[i] = StorageResult{outputKey, &hexutil.Big{}, []string{}}
				continue
			}
			var proof proofList
			if err := storageTrie.Prove(crypto.Keccak256(key.Bytes()), &proof); err != nil {
				return nil, err
			}
			value := (*hexutil.Big)(statedb.GetState(address, key).Big())
			storageProof[i] = StorageResult{outputKey, value, proof}
		}
	}
	// Create the accountProof.
	tr, err := trie.NewStateTrie(trie.StateTrieID(header.Root), statedb.Database().TrieDB())
	if err != nil {
		return nil, err
	}
	var accountProof proofList
	if err := tr.Prove(crypto.Keccak256(address.Bytes()), &accountProof); err != nil {
		return nil, err
	}
	balance := statedb.GetBalance(address).ToBig()
	return &AccountResult{
		Address:      address,
		AccountProof: accountProof,
		Balance:      (*hexutil.Big)(balance),
		CodeHash:     codeHash,
		Nonce:        hexutil.Uint64(statedb.GetNonce(address)),
		StorageHash:  storageRoot,
		StorageProof: storageProof,
	}, statedb.Error()
}

// decodeHash parses a hex-encoded 32-byte hash. The input may optionally
// be prefixed by 0x and can have a byte length up to 32.
func decodeHash(s string) (h common.Hash, inputLength int, err error) {
	if strings.HasPrefix(s, "0x") || strings.HasPrefix(s, "0X") {
		s = s[2:]
	}
	if (len(s) & 1) > 0 {
		s = "0" + s
	}
	b, err := hex.DecodeString(s)
	if err != nil {
		return common.Hash{}, 0, errors.New("hex string invalid")
	}
	if len(b) > 32 {
		return common.Hash{}, len(b), errors.New("hex string too long, want at most 32 bytes")
	}
	return common.BytesToHash(b), len(b), nil
}

// GetHeaderByNumber returns the requested canonical block header.
//   - When blockNr is -1 the chain pending header is returned.
//   - When blockNr is -2 the chain latest header is returned.
//   - When blockNr is -3 the chain finalized header is returned.
//   - When blockNr is -4 the chain safe header is returned.
func (api *BlockChainAPI) GetHeaderByNumber(ctx context.Context, number rpc.BlockNumber) (map[string]interface{}, error) {
	header, err := api.b.HeaderByNumber(ctx, number)
	if header != nil && err == nil {
		response := RPCMarshalHeader(header)
		if number == rpc.PendingBlockNumber {
			// Pending header need to nil out a few fields
			for _, field := range []string{"hash", "nonce", "miner"} {
				response[field] = nil
			}
		}
		return response, err
	}
	return nil, err
}

// GetHeaderByHash returns the requested header by hash.
func (api *BlockChainAPI) GetHeaderByHash(ctx context.Context, hash common.Hash) map[string]interface{} {
	header, _ := api.b.HeaderByHash(ctx, hash)
	if header != nil {
		return RPCMarshalHeader(header)
	}
	return nil
}

// GetBlockByNumber returns the requested canonical block.
//   - When blockNr is -1 the chain pending block is returned.
//   - When blockNr is -2 the chain latest block is returned.
//   - When blockNr is -3 the chain finalized block is returned.
//   - When blockNr is -4 the chain safe block is returned.
//   - When fullTx is true all transactions in the block are returned, otherwise
//     only the transaction hash is returned.
func (api *BlockChainAPI) GetBlockByNumber(ctx context.Context, number rpc.BlockNumber, fullTx bool) (map[string]interface{}, error) {
	block, err := api.b.BlockByNumber(ctx, number)
	if block != nil && err == nil {
		response := RPCMarshalBlock(block, true, fullTx, api.b.ChainConfig())
		if number == rpc.PendingBlockNumber {
			// Pending blocks need to nil out a few fields
			for _, field := range []string{"hash", "nonce", "miner"} {
				response[field] = nil
			}
		}
		return response, nil
	}
	return nil, err
}

// GetBlockByHash returns the requested block. When fullTx is true all transactions in the block are returned in full
// detail, otherwise only the transaction hash is returned.
func (api *BlockChainAPI) GetBlockByHash(ctx context.Context, hash common.Hash, fullTx bool) (map[string]interface{}, error) {
	block, err := api.b.BlockByHash(ctx, hash)
	if block != nil {
		return RPCMarshalBlock(block, true, fullTx, api.b.ChainConfig()), nil
	}
	return nil, err
}

// GetUncleByBlockNumberAndIndex returns the uncle block for the given block hash and index.
func (api *BlockChainAPI) GetUncleByBlockNumberAndIndex(ctx context.Context, blockNr rpc.BlockNumber, index hexutil.Uint) (map[string]interface{}, error) {
	block, err := api.b.BlockByNumber(ctx, blockNr)
	if block != nil {
		uncles := block.Uncles()
		if index >= hexutil.Uint(len(uncles)) {
			log.Debug("Requested uncle not found", "number", blockNr, "hash", block.Hash(), "index", index)
			return nil, nil
		}
		block = types.NewBlockWithHeader(uncles[index])
		return RPCMarshalBlock(block, false, false, api.b.ChainConfig()), nil
	}
	return nil, err
}

// GetUncleByBlockHashAndIndex returns the uncle block for the given block hash and index.
func (api *BlockChainAPI) GetUncleByBlockHashAndIndex(ctx context.Context, blockHash common.Hash, index hexutil.Uint) (map[string]interface{}, error) {
	block, err := api.b.BlockByHash(ctx, blockHash)
	if block != nil {
		uncles := block.Uncles()
		if index >= hexutil.Uint(len(uncles)) {
			log.Debug("Requested uncle not found", "number", block.Number(), "hash", blockHash, "index", index)
			return nil, nil
		}
		block = types.NewBlockWithHeader(uncles[index])
		return RPCMarshalBlock(block, false, false, api.b.ChainConfig()), nil
	}
	return nil, err
}

// GetUncleCountByBlockNumber returns number of uncles in the block for the given block number
func (api *BlockChainAPI) GetUncleCountByBlockNumber(ctx context.Context, blockNr rpc.BlockNumber) *hexutil.Uint {
	if block, _ := api.b.BlockByNumber(ctx, blockNr); block != nil {
		n := hexutil.Uint(len(block.Uncles()))
		return &n
	}
	return nil
}

// GetUncleCountByBlockHash returns number of uncles in the block for the given block hash
func (api *BlockChainAPI) GetUncleCountByBlockHash(ctx context.Context, blockHash common.Hash) *hexutil.Uint {
	if block, _ := api.b.BlockByHash(ctx, blockHash); block != nil {
		n := hexutil.Uint(len(block.Uncles()))
		return &n
	}
	return nil
}

// GetCode returns the code stored at the given address in the state for the given block number.
func (api *BlockChainAPI) GetCode(ctx context.Context, address common.Address, blockNrOrHash rpc.BlockNumberOrHash) (hexutil.Bytes, error) {
	state, _, err := api.b.StateAndHeaderByNumberOrHash(ctx, blockNrOrHash)
	if state == nil || err != nil {
		return nil, err
	}
	code := state.GetCode(address)
	return code, state.Error()
}

// GetStorageAt returns the storage from the state at the given address, key and
// block number. The rpc.LatestBlockNumber and rpc.PendingBlockNumber meta block
// numbers are also allowed.
func (api *BlockChainAPI) GetStorageAt(ctx context.Context, address common.Address, hexKey string, blockNrOrHash rpc.BlockNumberOrHash) (hexutil.Bytes, error) {
	state, _, err := api.b.StateAndHeaderByNumberOrHash(ctx, blockNrOrHash)
	if state == nil || err != nil {
		return nil, err
	}
	key, _, err := decodeHash(hexKey)
	if err != nil {
		return nil, fmt.Errorf("unable to decode storage key: %s", err)
	}
	res := state.GetState(address, key)
	return res[:], state.Error()
}

// GetBlockReceipts returns the block receipts for the given block hash or number or tag.
func (api *BlockChainAPI) GetBlockReceipts(ctx context.Context, blockNrOrHash rpc.BlockNumberOrHash) ([]map[string]interface{}, error) {
	block, err := api.b.BlockByNumberOrHash(ctx, blockNrOrHash)
	if block == nil || err != nil {
		// When the block doesn't exist, the RPC method should return JSON null
		// as per specification.
		return nil, nil
	}
	receipts, err := api.b.GetReceipts(ctx, block.Hash())
	if err != nil {
		return nil, err
	}
	txs := block.Transactions()
	if len(txs) != len(receipts) {
		return nil, fmt.Errorf("receipts length mismatch: %d vs %d", len(txs), len(receipts))
	}

	// Derive the sender.
	signer := types.MakeSigner(api.b.ChainConfig(), block.Number(), block.Time())

	result := make([]map[string]interface{}, len(receipts))
	for i, receipt := range receipts {
		result[i] = marshalReceipt(receipt, block.Hash(), block.NumberU64(), signer, txs[i], i)
	}

	return result, nil
}

// ChainContextBackend provides methods required to implement ChainContext.
type ChainContextBackend interface {
	Engine() consensus.Engine
	HeaderByNumber(context.Context, rpc.BlockNumber) (*types.Header, error)
}

// ChainContext is an implementation of core.ChainContext. It's main use-case
// is instantiating a vm.BlockContext without having access to the BlockChain object.
type ChainContext struct {
	b   ChainContextBackend
	ctx context.Context
}

// NewChainContext creates a new ChainContext object.
func NewChainContext(ctx context.Context, backend ChainContextBackend) *ChainContext {
	return &ChainContext{ctx: ctx, b: backend}
}

func (context *ChainContext) Engine() consensus.Engine {
	return context.b.Engine()
}

func (context *ChainContext) GetHeader(hash common.Hash, number uint64) *types.Header {
	// This method is called to get the hash for a block number when executing the BLOCKHASH
	// opcode. Hence no need to search for non-canonical blocks.
	header, err := context.b.HeaderByNumber(context.ctx, rpc.BlockNumber(number))
	if err != nil || header.Hash() != hash {
		return nil
	}
	return header
}

func doCall(ctx context.Context, b Backend, args TransactionArgs, state *state.StateDB, header *types.Header, overrides *override.StateOverride, blockOverrides *override.BlockOverrides, timeout time.Duration, globalGasCap uint64) (*core.ExecutionResult, error) {
	blockCtx := core.NewEVMBlockContext(header, NewChainContext(ctx, b), nil)
	if blockOverrides != nil {
		blockOverrides.Apply(&blockCtx)
	}
	rules := b.ChainConfig().Rules(blockCtx.BlockNumber, blockCtx.Random != nil, blockCtx.Time)
	precompiles := vm.ActivePrecompiledContracts(rules)
	if err := overrides.Apply(state, precompiles); err != nil {
		return nil, err
	}

	// Setup context so it may be cancelled the call has completed
	// or, in case of unmetered gas, setup a context with a timeout.
	var cancel context.CancelFunc
	if timeout > 0 {
		ctx, cancel = context.WithTimeout(ctx, timeout)
	} else {
		ctx, cancel = context.WithCancel(ctx)
	}
	// Make sure the context is cancelled when the call has completed
	// this makes sure resources are cleaned up.
	defer cancel()
	gp := new(core.GasPool)
	if globalGasCap == 0 {
		gp.AddGas(gomath.MaxUint64)
	} else {
		gp.AddGas(globalGasCap)
	}
	return applyMessage(ctx, b, args, state, header, timeout, gp, &blockCtx, &vm.Config{NoBaseFee: true}, precompiles, true)
}

func applyMessage(ctx context.Context, b Backend, args TransactionArgs, state *state.StateDB, header *types.Header, timeout time.Duration, gp *core.GasPool, blockContext *vm.BlockContext, vmConfig *vm.Config, precompiles vm.PrecompiledContracts, skipChecks bool) (*core.ExecutionResult, error) {
	// Get a new instance of the EVM.
	if err := args.CallDefaults(gp.Gas(), blockContext.BaseFee, b.ChainConfig().ChainID); err != nil {
		return nil, err
	}
	msg := args.ToMessage(header.BaseFee, skipChecks, skipChecks)
	// Lower the basefee to 0 to avoid breaking EVM
	// invariants (basefee < feecap).
	if msg.GasPrice.Sign() == 0 {
		blockContext.BaseFee = new(big.Int)
	}
	if msg.BlobGasFeeCap != nil && msg.BlobGasFeeCap.BitLen() == 0 {
		blockContext.BlobBaseFee = new(big.Int)
	}
	evm := b.GetEVM(ctx, state, header, vmConfig, blockContext)
	if precompiles != nil {
		evm.SetPrecompiles(precompiles)
	}
	res, err := applyMessageWithEVM(ctx, evm, msg, timeout, gp)
	// If an internal state error occurred, let that have precedence. Otherwise,
	// a "trie root missing" type of error will masquerade as e.g. "insufficient gas"
	if err := state.Error(); err != nil {
		return nil, err
	}
	return res, err
}

func applyMessageWithEVM(ctx context.Context, evm *vm.EVM, msg *core.Message, timeout time.Duration, gp *core.GasPool) (*core.ExecutionResult, error) {
	// Wait for the context to be done and cancel the evm. Even if the
	// EVM has finished, cancelling may be done (repeatedly)
	go func() {
		<-ctx.Done()
		evm.Cancel()
	}()

	// Execute the message.
	result, err := core.ApplyMessage(evm, msg, gp)

	// If the timer caused an abort, return an appropriate error message
	if evm.Cancelled() {
		return nil, fmt.Errorf("execution aborted (timeout = %v)", timeout)
	}
	if err != nil {
		return result, fmt.Errorf("err: %w (supplied gas %d)", err, msg.GasLimit)
	}
	return result, nil
}

func DoCall(ctx context.Context, b Backend, args TransactionArgs, blockNrOrHash rpc.BlockNumberOrHash, overrides *override.StateOverride, blockOverrides *override.BlockOverrides, timeout time.Duration, globalGasCap uint64) (*core.ExecutionResult, error) {
	defer func(start time.Time) { log.Debug("Executing EVM call finished", "runtime", time.Since(start)) }(time.Now())

	state, header, err := b.StateAndHeaderByNumberOrHash(ctx, blockNrOrHash)
	if state == nil || err != nil {
		return nil, err
	}
	return doCall(ctx, b, args, state, header, overrides, blockOverrides, timeout, globalGasCap)
}

// Call executes the given transaction on the state for the given block number.
//
// Additionally, the caller can specify a batch of contract for fields overriding.
//
// Note, this function doesn't make and changes in the state/blockchain and is
// useful to execute and retrieve values.
func (api *BlockChainAPI) Call(ctx context.Context, args TransactionArgs, blockNrOrHash *rpc.BlockNumberOrHash, overrides *override.StateOverride, blockOverrides *override.BlockOverrides) (hexutil.Bytes, error) {
	if blockNrOrHash == nil {
		latest := rpc.BlockNumberOrHashWithNumber(rpc.LatestBlockNumber)
		blockNrOrHash = &latest
	}
	result, err := DoCall(ctx, api.b, args, *blockNrOrHash, overrides, blockOverrides, api.b.RPCEVMTimeout(), api.b.RPCGasCap())
	if err != nil {
		return nil, err
	}
	// If the result contains a revert reason, try to unpack and return it.
	if len(result.Revert()) > 0 {
		return nil, newRevertError(result.Revert())
	}
	return result.Return(), result.Err
}

// SimulateV1 executes series of transactions on top of a base state.
// The transactions are packed into blocks. For each block, block header
// fields can be overridden. The state can also be overridden prior to
// execution of each block.
//
// Note, this function doesn't make any changes in the state/blockchain and is
// useful to execute and retrieve values.
func (api *BlockChainAPI) SimulateV1(ctx context.Context, opts simOpts, blockNrOrHash *rpc.BlockNumberOrHash) ([]map[string]interface{}, error) {
	if len(opts.BlockStateCalls) == 0 {
		return nil, &invalidParamsError{message: "empty input"}
	} else if len(opts.BlockStateCalls) > maxSimulateBlocks {
		return nil, &clientLimitExceededError{message: "too many blocks"}
	}
	if blockNrOrHash == nil {
		n := rpc.BlockNumberOrHashWithNumber(rpc.LatestBlockNumber)
		blockNrOrHash = &n
	}
	state, base, err := api.b.StateAndHeaderByNumberOrHash(ctx, *blockNrOrHash)
	if state == nil || err != nil {
		return nil, err
	}
	gasCap := api.b.RPCGasCap()
	if gasCap == 0 {
		gasCap = gomath.MaxUint64
	}
	sim := &simulator{
		b:           api.b,
		state:       state,
		base:        base,
		chainConfig: api.b.ChainConfig(),
		// Each tx and all the series of txes shouldn't consume more gas than cap
		gp:             new(core.GasPool).AddGas(gasCap),
		traceTransfers: opts.TraceTransfers,
		validate:       opts.Validation,
		fullTx:         opts.ReturnFullTransactions,
	}
	return sim.execute(ctx, opts.BlockStateCalls)
}

// DoEstimateGas returns the lowest possible gas limit that allows the transaction to run
// successfully at block `blockNrOrHash`. It returns error if the transaction would revert, or if
// there are unexpected failures. The gas limit is capped by both `args.Gas` (if non-nil &
// non-zero) and `gasCap` (if non-zero).
func DoEstimateGas(ctx context.Context, b Backend, args TransactionArgs, blockNrOrHash rpc.BlockNumberOrHash, overrides *override.StateOverride, blockOverrides *override.BlockOverrides, gasCap uint64) (hexutil.Uint64, error) {
	// Retrieve the base state and mutate it with any overrides
	state, header, err := b.StateAndHeaderByNumberOrHash(ctx, blockNrOrHash)
	if state == nil || err != nil {
		return 0, err
	}
	if err := overrides.Apply(state, nil); err != nil {
		return 0, err
	}
	// Construct the gas estimator option from the user input
	opts := &gasestimator.Options{
		Config:         b.ChainConfig(),
		Chain:          NewChainContext(ctx, b),
		Header:         header,
		BlockOverrides: blockOverrides,
		State:          state,
		ErrorRatio:     estimateGasErrorRatio,
	}
	// Set any required transaction default, but make sure the gas cap itself is not messed with
	// if it was not specified in the original argument list.
	if args.Gas == nil {
		args.Gas = new(hexutil.Uint64)
	}
	if err := args.CallDefaults(gasCap, header.BaseFee, b.ChainConfig().ChainID); err != nil {
		return 0, err
	}
	call := args.ToMessage(header.BaseFee, true, true)

	// Run the gas estimation and wrap any revertals into a custom return
	estimate, revert, err := gasestimator.Estimate(ctx, call, opts, gasCap)
	if err != nil {
		if len(revert) > 0 {
			return 0, newRevertError(revert)
		}
		return 0, err
	}
	return hexutil.Uint64(estimate), nil
}

// EstimateGas returns the lowest possible gas limit that allows the transaction to run
// successfully at block `blockNrOrHash`, or the latest block if `blockNrOrHash` is unspecified. It
// returns error if the transaction would revert or if there are unexpected failures. The returned
// value is capped by both `args.Gas` (if non-nil & non-zero) and the backend's RPCGasCap
// configuration (if non-zero).
// Note: Required blob gas is not computed in this method.
func (api *BlockChainAPI) EstimateGas(ctx context.Context, args TransactionArgs, blockNrOrHash *rpc.BlockNumberOrHash, overrides *override.StateOverride, blockOverrides *override.BlockOverrides) (hexutil.Uint64, error) {
	bNrOrHash := rpc.BlockNumberOrHashWithNumber(rpc.LatestBlockNumber)
	if blockNrOrHash != nil {
		bNrOrHash = *blockNrOrHash
	}
	return DoEstimateGas(ctx, api.b, args, bNrOrHash, overrides, blockOverrides, api.b.RPCGasCap())
}

// RPCMarshalHeader converts the given header to the RPC output .
func RPCMarshalHeader(head *types.Header) map[string]interface{} {
	result := map[string]interface{}{
		"number":           (*hexutil.Big)(head.Number),
		"hash":             head.Hash(),
		"parentHash":       head.ParentHash,
		"nonce":            head.Nonce,
		"mixHash":          head.MixDigest,
		"sha3Uncles":       head.UncleHash,
		"logsBloom":        head.Bloom,
		"stateRoot":        head.Root,
		"miner":            head.Coinbase,
		"difficulty":       (*hexutil.Big)(head.Difficulty),
		"extraData":        hexutil.Bytes(head.Extra),
		"gasLimit":         hexutil.Uint64(head.GasLimit),
		"gasUsed":          hexutil.Uint64(head.GasUsed),
		"timestamp":        hexutil.Uint64(head.Time),
		"transactionsRoot": head.TxHash,
		"receiptsRoot":     head.ReceiptHash,
	}
	if head.BaseFee != nil {
		result["baseFeePerGas"] = (*hexutil.Big)(head.BaseFee)
	}
	if head.WithdrawalsHash != nil {
		result["withdrawalsRoot"] = head.WithdrawalsHash
	}
	if head.BlobGasUsed != nil {
		result["blobGasUsed"] = hexutil.Uint64(*head.BlobGasUsed)
	}
	if head.ExcessBlobGas != nil {
		result["excessBlobGas"] = hexutil.Uint64(*head.ExcessBlobGas)
	}
	if head.ParentBeaconRoot != nil {
		result["parentBeaconBlockRoot"] = head.ParentBeaconRoot
	}
	if head.RequestsHash != nil {
		result["requestsHash"] = head.RequestsHash
	}
	return result
}

// RPCMarshalBlock converts the given block to the RPC output which depends on fullTx. If inclTx is true transactions are
// returned. When fullTx is true the returned block contains full transaction details, otherwise it will only contain
// transaction hashes.
func RPCMarshalBlock(block *types.Block, inclTx bool, fullTx bool, config *params.ChainConfig) map[string]interface{} {
	fields := RPCMarshalHeader(block.Header())
	fields["size"] = hexutil.Uint64(block.Size())

	if inclTx {
		formatTx := func(idx int, tx *types.Transaction) interface{} {
			return tx.Hash()
		}
		if fullTx {
			formatTx = func(idx int, tx *types.Transaction) interface{} {
				return newRPCTransactionFromBlockIndex(block, uint64(idx), config)
			}
		}
		txs := block.Transactions()
		transactions := make([]interface{}, len(txs))
		for i, tx := range txs {
			transactions[i] = formatTx(i, tx)
		}
		fields["transactions"] = transactions
	}
	uncles := block.Uncles()
	uncleHashes := make([]common.Hash, len(uncles))
	for i, uncle := range uncles {
		uncleHashes[i] = uncle.Hash()
	}
	fields["uncles"] = uncleHashes
	if block.Withdrawals() != nil {
		fields["withdrawals"] = block.Withdrawals()
	}
	return fields
}

// RPCTransaction represents a transaction that will serialize to the RPC representation of a transaction
type RPCTransaction struct {
<<<<<<< HEAD
	BlockHash           *common.Hash            `json:"blockHash"`
	BlockNumber         *hexutil.Big            `json:"blockNumber"`
	From                common.Address          `json:"from"`
	Gas                 hexutil.Uint64          `json:"gas"`
	GasPrice            *hexutil.Big            `json:"gasPrice"`
	GasFeeCap           *hexutil.Big            `json:"maxFeePerGas,omitempty"`
	GasTipCap           *hexutil.Big            `json:"maxPriorityFeePerGas,omitempty"`
	MaxFeePerBlobGas    *hexutil.Big            `json:"maxFeePerBlobGas,omitempty"`
	Hash                common.Hash             `json:"hash"`
	Input               hexutil.Bytes           `json:"input"`
	Nonce               hexutil.Uint64          `json:"nonce"`
	To                  *common.Address         `json:"to"`
	TransactionIndex    *hexutil.Uint64         `json:"transactionIndex"`
	Value               *hexutil.Big            `json:"value"`
	Type                hexutil.Uint64          `json:"type"`
	Accesses            *types.AccessList       `json:"accessList,omitempty"`
	ChainID             *hexutil.Big            `json:"chainId,omitempty"`
	BlobVersionedHashes []common.Hash           `json:"blobVersionedHashes,omitempty"`
	AuthorizationList   types.AuthorizationList `json:"authorizationList,omitempty"`
	V                   *hexutil.Big            `json:"v"`
	R                   *hexutil.Big            `json:"r"`
	S                   *hexutil.Big            `json:"s"`
	YParity             *hexutil.Uint64         `json:"yParity,omitempty"`
=======
	BlockHash           *common.Hash                 `json:"blockHash"`
	BlockNumber         *hexutil.Big                 `json:"blockNumber"`
	From                common.Address               `json:"from"`
	Gas                 hexutil.Uint64               `json:"gas"`
	GasPrice            *hexutil.Big                 `json:"gasPrice"`
	GasFeeCap           *hexutil.Big                 `json:"maxFeePerGas,omitempty"`
	GasTipCap           *hexutil.Big                 `json:"maxPriorityFeePerGas,omitempty"`
	MaxFeePerBlobGas    *hexutil.Big                 `json:"maxFeePerBlobGas,omitempty"`
	Hash                common.Hash                  `json:"hash"`
	Input               hexutil.Bytes                `json:"input"`
	Nonce               hexutil.Uint64               `json:"nonce"`
	To                  *common.Address              `json:"to"`
	TransactionIndex    *hexutil.Uint64              `json:"transactionIndex"`
	Value               *hexutil.Big                 `json:"value"`
	Type                hexutil.Uint64               `json:"type"`
	Accesses            *types.AccessList            `json:"accessList,omitempty"`
	ChainID             *hexutil.Big                 `json:"chainId,omitempty"`
	BlobVersionedHashes []common.Hash                `json:"blobVersionedHashes,omitempty"`
	AuthorizationList   []types.SetCodeAuthorization `json:"authorizationList,omitempty"`
	V                   *hexutil.Big                 `json:"v"`
	R                   *hexutil.Big                 `json:"r"`
	S                   *hexutil.Big                 `json:"s"`
	YParity             *hexutil.Uint64              `json:"yParity,omitempty"`
>>>>>>> 82e963e5
}

// newRPCTransaction returns a transaction that will serialize to the RPC
// representation, with the given location metadata set (if available).
func newRPCTransaction(tx *types.Transaction, blockHash common.Hash, blockNumber uint64, blockTime uint64, index uint64, baseFee *big.Int, config *params.ChainConfig) *RPCTransaction {
	signer := types.MakeSigner(config, new(big.Int).SetUint64(blockNumber), blockTime)
	from, _ := types.Sender(signer, tx)
	v, r, s := tx.RawSignatureValues()
	result := &RPCTransaction{
		Type:     hexutil.Uint64(tx.Type()),
		From:     from,
		Gas:      hexutil.Uint64(tx.Gas()),
		GasPrice: (*hexutil.Big)(tx.GasPrice()),
		Hash:     tx.Hash(),
		Input:    hexutil.Bytes(tx.Data()),
		Nonce:    hexutil.Uint64(tx.Nonce()),
		To:       tx.To(),
		Value:    (*hexutil.Big)(tx.Value()),
		V:        (*hexutil.Big)(v),
		R:        (*hexutil.Big)(r),
		S:        (*hexutil.Big)(s),
	}
	if blockHash != (common.Hash{}) {
		result.BlockHash = &blockHash
		result.BlockNumber = (*hexutil.Big)(new(big.Int).SetUint64(blockNumber))
		result.TransactionIndex = (*hexutil.Uint64)(&index)
	}

	switch tx.Type() {
	case types.LegacyTxType:
		// if a legacy transaction has an EIP-155 chain id, include it explicitly
		if id := tx.ChainId(); id.Sign() != 0 {
			result.ChainID = (*hexutil.Big)(id)
		}

	case types.AccessListTxType:
		al := tx.AccessList()
		yparity := hexutil.Uint64(v.Sign())
		result.Accesses = &al
		result.ChainID = (*hexutil.Big)(tx.ChainId())
		result.YParity = &yparity

	case types.DynamicFeeTxType:
		al := tx.AccessList()
		yparity := hexutil.Uint64(v.Sign())
		result.Accesses = &al
		result.ChainID = (*hexutil.Big)(tx.ChainId())
		result.YParity = &yparity
		result.GasFeeCap = (*hexutil.Big)(tx.GasFeeCap())
		result.GasTipCap = (*hexutil.Big)(tx.GasTipCap())
		// if the transaction has been mined, compute the effective gas price
		if baseFee != nil && blockHash != (common.Hash{}) {
			// price = min(gasTipCap + baseFee, gasFeeCap)
			result.GasPrice = (*hexutil.Big)(effectiveGasPrice(tx, baseFee))
		} else {
			result.GasPrice = (*hexutil.Big)(tx.GasFeeCap())
		}

	case types.BlobTxType:
		al := tx.AccessList()
		yparity := hexutil.Uint64(v.Sign())
		result.Accesses = &al
		result.ChainID = (*hexutil.Big)(tx.ChainId())
		result.YParity = &yparity
		result.GasFeeCap = (*hexutil.Big)(tx.GasFeeCap())
		result.GasTipCap = (*hexutil.Big)(tx.GasTipCap())
		// if the transaction has been mined, compute the effective gas price
		if baseFee != nil && blockHash != (common.Hash{}) {
			result.GasPrice = (*hexutil.Big)(effectiveGasPrice(tx, baseFee))
		} else {
			result.GasPrice = (*hexutil.Big)(tx.GasFeeCap())
		}
		result.MaxFeePerBlobGas = (*hexutil.Big)(tx.BlobGasFeeCap())
		result.BlobVersionedHashes = tx.BlobHashes()

	case types.SetCodeTxType:
		al := tx.AccessList()
		yparity := hexutil.Uint64(v.Sign())
		result.Accesses = &al
		result.ChainID = (*hexutil.Big)(tx.ChainId())
		result.YParity = &yparity
		result.GasFeeCap = (*hexutil.Big)(tx.GasFeeCap())
		result.GasTipCap = (*hexutil.Big)(tx.GasTipCap())
		// if the transaction has been mined, compute the effective gas price
		if baseFee != nil && blockHash != (common.Hash{}) {
			result.GasPrice = (*hexutil.Big)(effectiveGasPrice(tx, baseFee))
		} else {
			result.GasPrice = (*hexutil.Big)(tx.GasFeeCap())
		}
<<<<<<< HEAD
		result.MaxFeePerBlobGas = (*hexutil.Big)(tx.BlobGasFeeCap())
		result.BlobVersionedHashes = tx.BlobHashes()
		result.AuthorizationList = tx.AuthList()
=======
		result.AuthorizationList = tx.SetCodeAuthorizations()
>>>>>>> 82e963e5
	}
	return result
}

// effectiveGasPrice computes the transaction gas fee, based on the given basefee value.
//
//	price = min(gasTipCap + baseFee, gasFeeCap)
func effectiveGasPrice(tx *types.Transaction, baseFee *big.Int) *big.Int {
	fee := tx.GasTipCap()
	fee = fee.Add(fee, baseFee)
	if tx.GasFeeCapIntCmp(fee) < 0 {
		return tx.GasFeeCap()
	}
	return fee
}

// NewRPCPendingTransaction returns a pending transaction that will serialize to the RPC representation
func NewRPCPendingTransaction(tx *types.Transaction, current *types.Header, config *params.ChainConfig) *RPCTransaction {
	var (
		baseFee     *big.Int
		blockNumber = uint64(0)
		blockTime   = uint64(0)
	)
	if current != nil {
		baseFee = eip1559.CalcBaseFee(config, current)
		blockNumber = current.Number.Uint64()
		blockTime = current.Time
	}
	return newRPCTransaction(tx, common.Hash{}, blockNumber, blockTime, 0, baseFee, config)
}

// newRPCTransactionFromBlockIndex returns a transaction that will serialize to the RPC representation.
func newRPCTransactionFromBlockIndex(b *types.Block, index uint64, config *params.ChainConfig) *RPCTransaction {
	txs := b.Transactions()
	if index >= uint64(len(txs)) {
		return nil
	}
	return newRPCTransaction(txs[index], b.Hash(), b.NumberU64(), b.Time(), index, b.BaseFee(), config)
}

// newRPCRawTransactionFromBlockIndex returns the bytes of a transaction given a block and a transaction index.
func newRPCRawTransactionFromBlockIndex(b *types.Block, index uint64) hexutil.Bytes {
	txs := b.Transactions()
	if index >= uint64(len(txs)) {
		return nil
	}
	blob, _ := txs[index].MarshalBinary()
	return blob
}

// accessListResult returns an optional accesslist
// It's the result of the `debug_createAccessList` RPC call.
// It contains an error if the transaction itself failed.
type accessListResult struct {
	Accesslist *types.AccessList `json:"accessList"`
	Error      string            `json:"error,omitempty"`
	GasUsed    hexutil.Uint64    `json:"gasUsed"`
}

// CreateAccessList creates an EIP-2930 type AccessList for the given transaction.
// Reexec and BlockNrOrHash can be specified to create the accessList on top of a certain state.
func (api *BlockChainAPI) CreateAccessList(ctx context.Context, args TransactionArgs, blockNrOrHash *rpc.BlockNumberOrHash) (*accessListResult, error) {
	bNrOrHash := rpc.BlockNumberOrHashWithNumber(rpc.LatestBlockNumber)
	if blockNrOrHash != nil {
		bNrOrHash = *blockNrOrHash
	}
	acl, gasUsed, vmerr, err := AccessList(ctx, api.b, bNrOrHash, args)
	if err != nil {
		return nil, err
	}
	result := &accessListResult{Accesslist: &acl, GasUsed: hexutil.Uint64(gasUsed)}
	if vmerr != nil {
		result.Error = vmerr.Error()
	}
	return result, nil
}

// AccessList creates an access list for the given transaction.
// If the accesslist creation fails an error is returned.
// If the transaction itself fails, an vmErr is returned.
func AccessList(ctx context.Context, b Backend, blockNrOrHash rpc.BlockNumberOrHash, args TransactionArgs) (acl types.AccessList, gasUsed uint64, vmErr error, err error) {
	// Retrieve the execution context
	db, header, err := b.StateAndHeaderByNumberOrHash(ctx, blockNrOrHash)
	if db == nil || err != nil {
		return nil, 0, nil, err
	}

	// Ensure any missing fields are filled, extract the recipient and input data
	if err = args.setFeeDefaults(ctx, b, header); err != nil {
		return nil, 0, nil, err
	}
	if args.Nonce == nil {
		nonce := hexutil.Uint64(db.GetNonce(args.from()))
		args.Nonce = &nonce
	}
	blockCtx := core.NewEVMBlockContext(header, NewChainContext(ctx, b), nil)
	if err = args.CallDefaults(b.RPCGasCap(), blockCtx.BaseFee, b.ChainConfig().ChainID); err != nil {
		return nil, 0, nil, err
	}

	var to common.Address
	if args.To != nil {
		to = *args.To
	} else {
		to = crypto.CreateAddress(args.from(), uint64(*args.Nonce))
	}
	isPostMerge := header.Difficulty.Sign() == 0
	// Retrieve the precompiles since they don't need to be added to the access list
	precompiles := vm.ActivePrecompiles(b.ChainConfig().Rules(header.Number, isPostMerge, header.Time))

	// Create an initial tracer
	prevTracer := logger.NewAccessListTracer(nil, args.from(), to, precompiles)
	if args.AccessList != nil {
		prevTracer = logger.NewAccessListTracer(*args.AccessList, args.from(), to, precompiles)
	}
	for {
		if err := ctx.Err(); err != nil {
			return nil, 0, nil, err
		}
		// Retrieve the current access list to expand
		accessList := prevTracer.AccessList()
		log.Trace("Creating access list", "input", accessList)

		// Copy the original db so we don't modify it
		statedb := db.Copy()
		// Set the accesslist to the last al
		args.AccessList = &accessList
		msg := args.ToMessage(header.BaseFee, true, true)

		// Apply the transaction with the access list tracer
		tracer := logger.NewAccessListTracer(accessList, args.from(), to, precompiles)
		config := vm.Config{Tracer: tracer.Hooks(), NoBaseFee: true}
		evm := b.GetEVM(ctx, statedb, header, &config, nil)

		// Lower the basefee to 0 to avoid breaking EVM
		// invariants (basefee < feecap).
		if msg.GasPrice.Sign() == 0 {
			evm.Context.BaseFee = new(big.Int)
		}
		if msg.BlobGasFeeCap != nil && msg.BlobGasFeeCap.BitLen() == 0 {
			evm.Context.BlobBaseFee = new(big.Int)
		}
		res, err := core.ApplyMessage(evm, msg, new(core.GasPool).AddGas(msg.GasLimit))
		if err != nil {
			return nil, 0, nil, fmt.Errorf("failed to apply transaction: %v err: %v", args.ToTransaction(types.LegacyTxType).Hash(), err)
		}
		if tracer.Equal(prevTracer) {
			return accessList, res.UsedGas, res.Err, nil
		}
		prevTracer = tracer
	}
}

// TransactionAPI exposes methods for reading and creating transaction data.
type TransactionAPI struct {
	b         Backend
	nonceLock *AddrLocker
	signer    types.Signer
}

// NewTransactionAPI creates a new RPC service with methods for interacting with transactions.
func NewTransactionAPI(b Backend, nonceLock *AddrLocker) *TransactionAPI {
	// The signer used by the API should always be the 'latest' known one because we expect
	// signers to be backwards-compatible with old transactions.
	signer := types.LatestSigner(b.ChainConfig())
	return &TransactionAPI{b, nonceLock, signer}
}

// GetBlockTransactionCountByNumber returns the number of transactions in the block with the given block number.
func (api *TransactionAPI) GetBlockTransactionCountByNumber(ctx context.Context, blockNr rpc.BlockNumber) *hexutil.Uint {
	if block, _ := api.b.BlockByNumber(ctx, blockNr); block != nil {
		n := hexutil.Uint(len(block.Transactions()))
		return &n
	}
	return nil
}

// GetBlockTransactionCountByHash returns the number of transactions in the block with the given hash.
func (api *TransactionAPI) GetBlockTransactionCountByHash(ctx context.Context, blockHash common.Hash) *hexutil.Uint {
	if block, _ := api.b.BlockByHash(ctx, blockHash); block != nil {
		n := hexutil.Uint(len(block.Transactions()))
		return &n
	}
	return nil
}

// GetTransactionByBlockNumberAndIndex returns the transaction for the given block number and index.
func (api *TransactionAPI) GetTransactionByBlockNumberAndIndex(ctx context.Context, blockNr rpc.BlockNumber, index hexutil.Uint) *RPCTransaction {
	if block, _ := api.b.BlockByNumber(ctx, blockNr); block != nil {
		return newRPCTransactionFromBlockIndex(block, uint64(index), api.b.ChainConfig())
	}
	return nil
}

// GetTransactionByBlockHashAndIndex returns the transaction for the given block hash and index.
func (api *TransactionAPI) GetTransactionByBlockHashAndIndex(ctx context.Context, blockHash common.Hash, index hexutil.Uint) *RPCTransaction {
	if block, _ := api.b.BlockByHash(ctx, blockHash); block != nil {
		return newRPCTransactionFromBlockIndex(block, uint64(index), api.b.ChainConfig())
	}
	return nil
}

// GetRawTransactionByBlockNumberAndIndex returns the bytes of the transaction for the given block number and index.
func (api *TransactionAPI) GetRawTransactionByBlockNumberAndIndex(ctx context.Context, blockNr rpc.BlockNumber, index hexutil.Uint) hexutil.Bytes {
	if block, _ := api.b.BlockByNumber(ctx, blockNr); block != nil {
		return newRPCRawTransactionFromBlockIndex(block, uint64(index))
	}
	return nil
}

// GetRawTransactionByBlockHashAndIndex returns the bytes of the transaction for the given block hash and index.
func (api *TransactionAPI) GetRawTransactionByBlockHashAndIndex(ctx context.Context, blockHash common.Hash, index hexutil.Uint) hexutil.Bytes {
	if block, _ := api.b.BlockByHash(ctx, blockHash); block != nil {
		return newRPCRawTransactionFromBlockIndex(block, uint64(index))
	}
	return nil
}

// GetTransactionCount returns the number of transactions the given address has sent for the given block number
func (api *TransactionAPI) GetTransactionCount(ctx context.Context, address common.Address, blockNrOrHash rpc.BlockNumberOrHash) (*hexutil.Uint64, error) {
	// Ask transaction pool for the nonce which includes pending transactions
	if blockNr, ok := blockNrOrHash.Number(); ok && blockNr == rpc.PendingBlockNumber {
		nonce, err := api.b.GetPoolNonce(ctx, address)
		if err != nil {
			return nil, err
		}
		return (*hexutil.Uint64)(&nonce), nil
	}
	// Resolve block number and use its state to ask for the nonce
	state, _, err := api.b.StateAndHeaderByNumberOrHash(ctx, blockNrOrHash)
	if state == nil || err != nil {
		return nil, err
	}
	nonce := state.GetNonce(address)
	return (*hexutil.Uint64)(&nonce), state.Error()
}

// GetTransactionByHash returns the transaction for the given hash
func (api *TransactionAPI) GetTransactionByHash(ctx context.Context, hash common.Hash) (*RPCTransaction, error) {
	// Try to return an already finalized transaction
	found, tx, blockHash, blockNumber, index, err := api.b.GetTransaction(ctx, hash)
	if !found {
		// No finalized transaction, try to retrieve it from the pool
		if tx := api.b.GetPoolTransaction(hash); tx != nil {
			return NewRPCPendingTransaction(tx, api.b.CurrentHeader(), api.b.ChainConfig()), nil
		}
		if err == nil {
			return nil, nil
		}
		return nil, NewTxIndexingError()
	}
	header, err := api.b.HeaderByHash(ctx, blockHash)
	if err != nil {
		return nil, err
	}
	return newRPCTransaction(tx, blockHash, blockNumber, header.Time, index, header.BaseFee, api.b.ChainConfig()), nil
}

// GetRawTransactionByHash returns the bytes of the transaction for the given hash.
func (api *TransactionAPI) GetRawTransactionByHash(ctx context.Context, hash common.Hash) (hexutil.Bytes, error) {
	// Retrieve a finalized transaction, or a pooled otherwise
	found, tx, _, _, _, err := api.b.GetTransaction(ctx, hash)
	if !found {
		if tx = api.b.GetPoolTransaction(hash); tx != nil {
			return tx.MarshalBinary()
		}
		if err == nil {
			return nil, nil
		}
		return nil, NewTxIndexingError()
	}
	return tx.MarshalBinary()
}

// GetTransactionReceipt returns the transaction receipt for the given transaction hash.
func (api *TransactionAPI) GetTransactionReceipt(ctx context.Context, hash common.Hash) (map[string]interface{}, error) {
	found, tx, blockHash, blockNumber, index, err := api.b.GetTransaction(ctx, hash)
	if err != nil {
		return nil, NewTxIndexingError() // transaction is not fully indexed
	}
	if !found {
		return nil, nil // transaction is not existent or reachable
	}
	header, err := api.b.HeaderByHash(ctx, blockHash)
	if err != nil {
		return nil, err
	}
	receipts, err := api.b.GetReceipts(ctx, blockHash)
	if err != nil {
		return nil, err
	}
	if uint64(len(receipts)) <= index {
		return nil, nil
	}
	receipt := receipts[index]

	// Derive the sender.
	signer := types.MakeSigner(api.b.ChainConfig(), header.Number, header.Time)
	return marshalReceipt(receipt, blockHash, blockNumber, signer, tx, int(index)), nil
}

// marshalReceipt marshals a transaction receipt into a JSON object.
func marshalReceipt(receipt *types.Receipt, blockHash common.Hash, blockNumber uint64, signer types.Signer, tx *types.Transaction, txIndex int) map[string]interface{} {
	from, _ := types.Sender(signer, tx)

	fields := map[string]interface{}{
		"blockHash":         blockHash,
		"blockNumber":       hexutil.Uint64(blockNumber),
		"transactionHash":   tx.Hash(),
		"transactionIndex":  hexutil.Uint64(txIndex),
		"from":              from,
		"to":                tx.To(),
		"gasUsed":           hexutil.Uint64(receipt.GasUsed),
		"cumulativeGasUsed": hexutil.Uint64(receipt.CumulativeGasUsed),
		"contractAddress":   nil,
		"logs":              receipt.Logs,
		"logsBloom":         receipt.Bloom,
		"type":              hexutil.Uint(tx.Type()),
		"effectiveGasPrice": (*hexutil.Big)(receipt.EffectiveGasPrice),
	}

	// Assign receipt status or post state.
	if len(receipt.PostState) > 0 {
		fields["root"] = hexutil.Bytes(receipt.PostState)
	} else {
		fields["status"] = hexutil.Uint(receipt.Status)
	}
	if receipt.Logs == nil {
		fields["logs"] = []*types.Log{}
	}

	if tx.Type() == types.BlobTxType {
		fields["blobGasUsed"] = hexutil.Uint64(receipt.BlobGasUsed)
		fields["blobGasPrice"] = (*hexutil.Big)(receipt.BlobGasPrice)
	}

	// If the ContractAddress is 20 0x0 bytes, assume it is not a contract creation
	if receipt.ContractAddress != (common.Address{}) {
		fields["contractAddress"] = receipt.ContractAddress
	}
	return fields
}

// sign is a helper function that signs a transaction with the private key of the given address.
func (api *TransactionAPI) sign(addr common.Address, tx *types.Transaction) (*types.Transaction, error) {
	// Look up the wallet containing the requested signer
	account := accounts.Account{Address: addr}

	wallet, err := api.b.AccountManager().Find(account)
	if err != nil {
		return nil, err
	}
	// Request the wallet to sign the transaction
	return wallet.SignTx(account, tx, api.b.ChainConfig().ChainID)
}

// SubmitTransaction is a helper function that submits tx to txPool and logs a message.
func SubmitTransaction(ctx context.Context, b Backend, tx *types.Transaction) (common.Hash, error) {
	// If the transaction fee cap is already specified, ensure the
	// fee of the given transaction is _reasonable_.
	if err := checkTxFee(tx.GasPrice(), tx.Gas(), b.RPCTxFeeCap()); err != nil {
		return common.Hash{}, err
	}
	if !b.UnprotectedAllowed() && !tx.Protected() {
		// Ensure only eip155 signed transactions are submitted if EIP155Required is set.
		return common.Hash{}, errors.New("only replay-protected (EIP-155) transactions allowed over RPC")
	}
	if err := b.SendTx(ctx, tx); err != nil {
		return common.Hash{}, err
	}
	// Print a log with full tx details for manual investigations and interventions
	head := b.CurrentBlock()
	signer := types.MakeSigner(b.ChainConfig(), head.Number, head.Time)
	from, err := types.Sender(signer, tx)
	if err != nil {
		return common.Hash{}, err
	}

	if tx.To() == nil {
		addr := crypto.CreateAddress(from, tx.Nonce())
		log.Info("Submitted contract creation", "hash", tx.Hash().Hex(), "from", from, "nonce", tx.Nonce(), "contract", addr.Hex(), "value", tx.Value())
	} else {
		log.Info("Submitted transaction", "hash", tx.Hash().Hex(), "from", from, "nonce", tx.Nonce(), "recipient", tx.To(), "value", tx.Value())
	}
	return tx.Hash(), nil
}

// SendTransaction creates a transaction for the given argument, sign it and submit it to the
// transaction pool.
func (api *TransactionAPI) SendTransaction(ctx context.Context, args TransactionArgs) (common.Hash, error) {
	// Look up the wallet containing the requested signer
	account := accounts.Account{Address: args.from()}

	wallet, err := api.b.AccountManager().Find(account)
	if err != nil {
		return common.Hash{}, err
	}

	if args.Nonce == nil {
		// Hold the mutex around signing to prevent concurrent assignment of
		// the same nonce to multiple accounts.
		api.nonceLock.LockAddr(args.from())
		defer api.nonceLock.UnlockAddr(args.from())
	}
	if args.IsEIP4844() {
		return common.Hash{}, errBlobTxNotSupported
	}

	// Set some sanity defaults and terminate on failure
	if err := args.setDefaults(ctx, api.b, false); err != nil {
		return common.Hash{}, err
	}
	// Assemble the transaction and sign with the wallet
	tx := args.ToTransaction(types.LegacyTxType)

	signed, err := wallet.SignTx(account, tx, api.b.ChainConfig().ChainID)
	if err != nil {
		return common.Hash{}, err
	}
	return SubmitTransaction(ctx, api.b, signed)
}

// FillTransaction fills the defaults (nonce, gas, gasPrice or 1559 fields)
// on a given unsigned transaction, and returns it to the caller for further
// processing (signing + broadcast).
func (api *TransactionAPI) FillTransaction(ctx context.Context, args TransactionArgs) (*SignTransactionResult, error) {
	args.blobSidecarAllowed = true

	// Set some sanity defaults and terminate on failure
	if err := args.setDefaults(ctx, api.b, false); err != nil {
		return nil, err
	}
	// Assemble the transaction and obtain rlp
	tx := args.ToTransaction(types.LegacyTxType)
	data, err := tx.MarshalBinary()
	if err != nil {
		return nil, err
	}
	return &SignTransactionResult{data, tx}, nil
}

// SendRawTransaction will add the signed transaction to the transaction pool.
// The sender is responsible for signing the transaction and using the correct nonce.
func (api *TransactionAPI) SendRawTransaction(ctx context.Context, input hexutil.Bytes) (common.Hash, error) {
	tx := new(types.Transaction)
	if err := tx.UnmarshalBinary(input); err != nil {
		return common.Hash{}, err
	}
	return SubmitTransaction(ctx, api.b, tx)
}

// Sign calculates an ECDSA signature for:
// keccak256("\x19Ethereum Signed Message:\n" + len(message) + message).
//
// Note, the produced signature conforms to the secp256k1 curve R, S and V values,
// where the V value will be 27 or 28 for legacy reasons.
//
// The account associated with addr must be unlocked.
//
// https://github.com/ethereum/wiki/wiki/JSON-RPC#eth_sign
func (api *TransactionAPI) Sign(addr common.Address, data hexutil.Bytes) (hexutil.Bytes, error) {
	// Look up the wallet containing the requested signer
	account := accounts.Account{Address: addr}

	wallet, err := api.b.AccountManager().Find(account)
	if err != nil {
		return nil, err
	}
	// Sign the requested hash with the wallet
	signature, err := wallet.SignText(account, data)
	if err == nil {
		signature[64] += 27 // Transform V from 0/1 to 27/28 according to the yellow paper
	}
	return signature, err
}

// SignTransactionResult represents a RLP encoded signed transaction.
type SignTransactionResult struct {
	Raw hexutil.Bytes      `json:"raw"`
	Tx  *types.Transaction `json:"tx"`
}

// SignTransaction will sign the given transaction with the from account.
// The node needs to have the private key of the account corresponding with
// the given from address and it needs to be unlocked.
func (api *TransactionAPI) SignTransaction(ctx context.Context, args TransactionArgs) (*SignTransactionResult, error) {
	args.blobSidecarAllowed = true

	if args.Gas == nil {
		return nil, errors.New("gas not specified")
	}
	if args.GasPrice == nil && (args.MaxPriorityFeePerGas == nil || args.MaxFeePerGas == nil) {
		return nil, errors.New("missing gasPrice or maxFeePerGas/maxPriorityFeePerGas")
	}
	if args.Nonce == nil {
		return nil, errors.New("nonce not specified")
	}
	if err := args.setDefaults(ctx, api.b, false); err != nil {
		return nil, err
	}
	// Before actually sign the transaction, ensure the transaction fee is reasonable.
	tx := args.ToTransaction(types.LegacyTxType)
	if err := checkTxFee(tx.GasPrice(), tx.Gas(), api.b.RPCTxFeeCap()); err != nil {
		return nil, err
	}
	signed, err := api.sign(args.from(), tx)
	if err != nil {
		return nil, err
	}
	// If the transaction-to-sign was a blob transaction, then the signed one
	// no longer retains the blobs, only the blob hashes. In this step, we need
	// to put back the blob(s).
	if args.IsEIP4844() {
		signed = signed.WithBlobTxSidecar(&types.BlobTxSidecar{
			Blobs:       args.Blobs,
			Commitments: args.Commitments,
			Proofs:      args.Proofs,
		})
	}
	data, err := signed.MarshalBinary()
	if err != nil {
		return nil, err
	}
	return &SignTransactionResult{data, signed}, nil
}

// PendingTransactions returns the transactions that are in the transaction pool
// and have a from address that is one of the accounts this node manages.
func (api *TransactionAPI) PendingTransactions() ([]*RPCTransaction, error) {
	pending, err := api.b.GetPoolTransactions()
	if err != nil {
		return nil, err
	}
	accounts := make(map[common.Address]struct{})
	for _, wallet := range api.b.AccountManager().Wallets() {
		for _, account := range wallet.Accounts() {
			accounts[account.Address] = struct{}{}
		}
	}
	curHeader := api.b.CurrentHeader()
	transactions := make([]*RPCTransaction, 0, len(pending))
	for _, tx := range pending {
		from, _ := types.Sender(api.signer, tx)
		if _, exists := accounts[from]; exists {
			transactions = append(transactions, NewRPCPendingTransaction(tx, curHeader, api.b.ChainConfig()))
		}
	}
	return transactions, nil
}

// Resend accepts an existing transaction and a new gas price and limit. It will remove
// the given transaction from the pool and reinsert it with the new gas price and limit.
func (api *TransactionAPI) Resend(ctx context.Context, sendArgs TransactionArgs, gasPrice *hexutil.Big, gasLimit *hexutil.Uint64) (common.Hash, error) {
	if sendArgs.Nonce == nil {
		return common.Hash{}, errors.New("missing transaction nonce in transaction spec")
	}
	if err := sendArgs.setDefaults(ctx, api.b, false); err != nil {
		return common.Hash{}, err
	}
	matchTx := sendArgs.ToTransaction(types.LegacyTxType)

	// Before replacing the old transaction, ensure the _new_ transaction fee is reasonable.
	price := matchTx.GasPrice()
	if gasPrice != nil {
		price = gasPrice.ToInt()
	}
	gas := matchTx.Gas()
	if gasLimit != nil {
		gas = uint64(*gasLimit)
	}
	if err := checkTxFee(price, gas, api.b.RPCTxFeeCap()); err != nil {
		return common.Hash{}, err
	}
	// Iterate the pending list for replacement
	pending, err := api.b.GetPoolTransactions()
	if err != nil {
		return common.Hash{}, err
	}
	for _, p := range pending {
		wantSigHash := api.signer.Hash(matchTx)
		pFrom, err := types.Sender(api.signer, p)
		if err == nil && pFrom == sendArgs.from() && api.signer.Hash(p) == wantSigHash {
			// Match. Re-sign and send the transaction.
			if gasPrice != nil && (*big.Int)(gasPrice).Sign() != 0 {
				sendArgs.GasPrice = gasPrice
			}
			if gasLimit != nil && *gasLimit != 0 {
				sendArgs.Gas = gasLimit
			}
			signedTx, err := api.sign(sendArgs.from(), sendArgs.ToTransaction(types.LegacyTxType))
			if err != nil {
				return common.Hash{}, err
			}
			if err = api.b.SendTx(ctx, signedTx); err != nil {
				return common.Hash{}, err
			}
			return signedTx.Hash(), nil
		}
	}
	return common.Hash{}, fmt.Errorf("transaction %#x not found", matchTx.Hash())
}

// DebugAPI is the collection of Ethereum APIs exposed over the debugging
// namespace.
type DebugAPI struct {
	b Backend
}

// NewDebugAPI creates a new instance of DebugAPI.
func NewDebugAPI(b Backend) *DebugAPI {
	return &DebugAPI{b: b}
}

// GetRawHeader retrieves the RLP encoding for a single header.
func (api *DebugAPI) GetRawHeader(ctx context.Context, blockNrOrHash rpc.BlockNumberOrHash) (hexutil.Bytes, error) {
	var hash common.Hash
	if h, ok := blockNrOrHash.Hash(); ok {
		hash = h
	} else {
		block, err := api.b.BlockByNumberOrHash(ctx, blockNrOrHash)
		if err != nil {
			return nil, err
		}
		hash = block.Hash()
	}
	header, _ := api.b.HeaderByHash(ctx, hash)
	if header == nil {
		return nil, fmt.Errorf("header #%d not found", hash)
	}
	return rlp.EncodeToBytes(header)
}

// GetRawBlock retrieves the RLP encoded for a single block.
func (api *DebugAPI) GetRawBlock(ctx context.Context, blockNrOrHash rpc.BlockNumberOrHash) (hexutil.Bytes, error) {
	var hash common.Hash
	if h, ok := blockNrOrHash.Hash(); ok {
		hash = h
	} else {
		block, err := api.b.BlockByNumberOrHash(ctx, blockNrOrHash)
		if err != nil {
			return nil, err
		}
		hash = block.Hash()
	}
	block, _ := api.b.BlockByHash(ctx, hash)
	if block == nil {
		return nil, fmt.Errorf("block #%d not found", hash)
	}
	return rlp.EncodeToBytes(block)
}

// GetRawReceipts retrieves the binary-encoded receipts of a single block.
func (api *DebugAPI) GetRawReceipts(ctx context.Context, blockNrOrHash rpc.BlockNumberOrHash) ([]hexutil.Bytes, error) {
	var hash common.Hash
	if h, ok := blockNrOrHash.Hash(); ok {
		hash = h
	} else {
		block, err := api.b.BlockByNumberOrHash(ctx, blockNrOrHash)
		if err != nil {
			return nil, err
		}
		hash = block.Hash()
	}
	receipts, err := api.b.GetReceipts(ctx, hash)
	if err != nil {
		return nil, err
	}
	result := make([]hexutil.Bytes, len(receipts))
	for i, receipt := range receipts {
		b, err := receipt.MarshalBinary()
		if err != nil {
			return nil, err
		}
		result[i] = b
	}
	return result, nil
}

// GetRawTransaction returns the bytes of the transaction for the given hash.
func (api *DebugAPI) GetRawTransaction(ctx context.Context, hash common.Hash) (hexutil.Bytes, error) {
	// Retrieve a finalized transaction, or a pooled otherwise
	found, tx, _, _, _, err := api.b.GetTransaction(ctx, hash)
	if !found {
		if tx = api.b.GetPoolTransaction(hash); tx != nil {
			return tx.MarshalBinary()
		}
		if err == nil {
			return nil, nil
		}
		return nil, NewTxIndexingError()
	}
	return tx.MarshalBinary()
}

// PrintBlock retrieves a block and returns its pretty printed form.
func (api *DebugAPI) PrintBlock(ctx context.Context, number uint64) (string, error) {
	block, _ := api.b.BlockByNumber(ctx, rpc.BlockNumber(number))
	if block == nil {
		return "", fmt.Errorf("block #%d not found", number)
	}
	return spew.Sdump(block), nil
}

// ChaindbProperty returns leveldb properties of the key-value database.
func (api *DebugAPI) ChaindbProperty() (string, error) {
	return api.b.ChainDb().Stat()
}

// ChaindbCompact flattens the entire key-value database into a single level,
// removing all unused slots and merging all keys.
func (api *DebugAPI) ChaindbCompact() error {
	cstart := time.Now()
	for b := 0; b <= 255; b++ {
		var (
			start = []byte{byte(b)}
			end   = []byte{byte(b + 1)}
		)
		if b == 255 {
			end = nil
		}
		log.Info("Compacting database", "range", fmt.Sprintf("%#X-%#X", start, end), "elapsed", common.PrettyDuration(time.Since(cstart)))
		if err := api.b.ChainDb().Compact(start, end); err != nil {
			log.Error("Database compaction failed", "err", err)
			return err
		}
	}
	return nil
}

// SetHead rewinds the head of the blockchain to a previous block.
func (api *DebugAPI) SetHead(number hexutil.Uint64) {
	api.b.SetHead(uint64(number))
}

// NetAPI offers network related RPC methods
type NetAPI struct {
	net            *p2p.Server
	networkVersion uint64
}

// NewNetAPI creates a new net API instance.
func NewNetAPI(net *p2p.Server, networkVersion uint64) *NetAPI {
	return &NetAPI{net, networkVersion}
}

// Listening returns an indication if the node is listening for network connections.
func (api *NetAPI) Listening() bool {
	return true // always listening
}

// PeerCount returns the number of connected peers
func (api *NetAPI) PeerCount() hexutil.Uint {
	return hexutil.Uint(api.net.PeerCount())
}

// Version returns the current ethereum protocol version.
func (api *NetAPI) Version() string {
	return fmt.Sprintf("%d", api.networkVersion)
}

// checkTxFee is an internal function used to check whether the fee of
// the given transaction is _reasonable_(under the cap).
func checkTxFee(gasPrice *big.Int, gas uint64, cap float64) error {
	// Short circuit if there is no cap for transaction fee at all.
	if cap == 0 {
		return nil
	}
	feeEth := new(big.Float).Quo(new(big.Float).SetInt(new(big.Int).Mul(gasPrice, new(big.Int).SetUint64(gas))), new(big.Float).SetInt(big.NewInt(params.Ether)))
	feeFloat, _ := feeEth.Float64()
	if feeFloat > cap {
		return fmt.Errorf("tx fee (%.2f ether) exceeds the configured cap (%.2f ether)", feeFloat, cap)
	}
	return nil
}<|MERGE_RESOLUTION|>--- conflicted
+++ resolved
@@ -937,31 +937,6 @@
 
 // RPCTransaction represents a transaction that will serialize to the RPC representation of a transaction
 type RPCTransaction struct {
-<<<<<<< HEAD
-	BlockHash           *common.Hash            `json:"blockHash"`
-	BlockNumber         *hexutil.Big            `json:"blockNumber"`
-	From                common.Address          `json:"from"`
-	Gas                 hexutil.Uint64          `json:"gas"`
-	GasPrice            *hexutil.Big            `json:"gasPrice"`
-	GasFeeCap           *hexutil.Big            `json:"maxFeePerGas,omitempty"`
-	GasTipCap           *hexutil.Big            `json:"maxPriorityFeePerGas,omitempty"`
-	MaxFeePerBlobGas    *hexutil.Big            `json:"maxFeePerBlobGas,omitempty"`
-	Hash                common.Hash             `json:"hash"`
-	Input               hexutil.Bytes           `json:"input"`
-	Nonce               hexutil.Uint64          `json:"nonce"`
-	To                  *common.Address         `json:"to"`
-	TransactionIndex    *hexutil.Uint64         `json:"transactionIndex"`
-	Value               *hexutil.Big            `json:"value"`
-	Type                hexutil.Uint64          `json:"type"`
-	Accesses            *types.AccessList       `json:"accessList,omitempty"`
-	ChainID             *hexutil.Big            `json:"chainId,omitempty"`
-	BlobVersionedHashes []common.Hash           `json:"blobVersionedHashes,omitempty"`
-	AuthorizationList   types.AuthorizationList `json:"authorizationList,omitempty"`
-	V                   *hexutil.Big            `json:"v"`
-	R                   *hexutil.Big            `json:"r"`
-	S                   *hexutil.Big            `json:"s"`
-	YParity             *hexutil.Uint64         `json:"yParity,omitempty"`
-=======
 	BlockHash           *common.Hash                 `json:"blockHash"`
 	BlockNumber         *hexutil.Big                 `json:"blockNumber"`
 	From                common.Address               `json:"from"`
@@ -985,7 +960,6 @@
 	R                   *hexutil.Big                 `json:"r"`
 	S                   *hexutil.Big                 `json:"s"`
 	YParity             *hexutil.Uint64              `json:"yParity,omitempty"`
->>>>>>> 82e963e5
 }
 
 // newRPCTransaction returns a transaction that will serialize to the RPC
@@ -1075,13 +1049,7 @@
 		} else {
 			result.GasPrice = (*hexutil.Big)(tx.GasFeeCap())
 		}
-<<<<<<< HEAD
-		result.MaxFeePerBlobGas = (*hexutil.Big)(tx.BlobGasFeeCap())
-		result.BlobVersionedHashes = tx.BlobHashes()
-		result.AuthorizationList = tx.AuthList()
-=======
 		result.AuthorizationList = tx.SetCodeAuthorizations()
->>>>>>> 82e963e5
 	}
 	return result
 }
