--- conflicted
+++ resolved
@@ -108,11 +108,7 @@
 	}
 	// Ensure the transaction has more gas than the bare minimum needed to cover
 	// the transaction metadata
-<<<<<<< HEAD
-	intrGas, err := core.IntrinsicGas(tx.Data(), tx.AccessList(), tx.AuthList(), tx.To() == nil, true, opts.Config.IsIstanbul(head.Number), opts.Config.IsShanghai(head.Number, head.Time))
-=======
 	intrGas, err := core.IntrinsicGas(tx.Data(), tx.AccessList(), tx.SetCodeAuthorizations(), tx.To() == nil, true, opts.Config.IsIstanbul(head.Number), opts.Config.IsShanghai(head.Number, head.Time))
->>>>>>> 82e963e5
 	if err != nil {
 		return err
 	}
