--- conflicted
+++ resolved
@@ -17,11 +17,8 @@
 package core
 
 import (
-<<<<<<< HEAD
+	"bytes"
 	"errors"
-=======
-	"bytes"
->>>>>>> 37035c54
 	"fmt"
 	"math"
 	"math/big"
@@ -311,14 +308,8 @@
 	if !msg.SkipFromEOACheck {
 		// Make sure the sender is an EOA
 		code := st.state.GetCode(msg.From)
-<<<<<<< HEAD
-		if len(code) > 0 {
-			return fmt.Errorf("%w: address %v, codeLen: %d", ErrSenderNoEOA,
-				msg.From.Hex(), len(code))
-=======
 		if len(code) > 0 && !bytes.HasPrefix(code, types.DelegationPrefix) {
 			return fmt.Errorf("%w: address %v, len(code): %d", ErrSenderNoEOA, msg.From.Hex(), len(code))
->>>>>>> 37035c54
 		}
 	}
 	// Make sure that transaction gasFeeCap is greater than the baseFee (post london)
