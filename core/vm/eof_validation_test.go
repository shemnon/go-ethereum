--- conflicted
+++ resolved
@@ -246,14 +246,6 @@
 			metadata: []*functionMetadata{{inputs: 0, outputs: 0, maxStackHeight: 2}, {inputs: 2, outputs: 1, maxStackHeight: 2}},
 		},
 	} {
-<<<<<<< HEAD
-		container := &Container{
-			types:         test.metadata,
-			data:          make([]byte, 0),
-			subContainers: make([]*Container, 0),
-		}
-		_, err := validateCode(test.code, test.section, container, &osakaEOFInstructionSet, false)
-=======
 		container := MakeTestContainer(
 			test.metadata,
 			[][]byte{test.code},
@@ -262,7 +254,6 @@
 			0,
 		)
 		_, err := validateCode(test.code, test.section, &container, &pragueEOFInstructionSet, false)
->>>>>>> 00376158
 		if !errors.Is(err, test.err) {
 			t.Errorf("test %d (%s): unexpected error (want: %v, got: %v)", i, common.Bytes2Hex(test.code), test.err, err)
 		}
@@ -290,11 +281,7 @@
 	)
 	b.ResetTimer()
 	for i := 0; i < b.N; i++ {
-<<<<<<< HEAD
-		_, err := validateCode(code, 0, container, &osakaEOFInstructionSet, false)
-=======
-		_, err := validateCode(code, 0, &container, &pragueEOFInstructionSet, false)
->>>>>>> 00376158
+		_, err := validateCode(code, 0, &container, &osakaEOFInstructionSet, false)
 		if err != nil {
 			b.Fatal(err)
 		}
@@ -328,11 +315,7 @@
 	)
 	b.ResetTimer()
 	for i := 0; i < b.N; i++ {
-<<<<<<< HEAD
-		_, err := validateCode(code, 0, container, &osakaEOFInstructionSet, false)
-=======
-		_, err := validateCode(code, 0, &container, &pragueEOFInstructionSet, false)
->>>>>>> 00376158
+		_, err := validateCode(code, 0, &container, &osakaEOFInstructionSet, false)
 		if err != nil {
 			b.Fatal(err)
 		}
@@ -525,11 +508,7 @@
 	)
 	b.ResetTimer()
 	for i := 0; i < b.N; i++ {
-<<<<<<< HEAD
-		_, err := validateCode(code, 0, container, &osakaEOFInstructionSet, false)
-=======
-		_, err := validateCode(code, 0, &container, &pragueEOFInstructionSet, false)
->>>>>>> 00376158
+		_, err := validateCode(code, 0, &container, &osakaEOFInstructionSet, false)
 		if err != nil {
 			b.Fatal(err)
 		}
