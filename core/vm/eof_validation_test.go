--- conflicted
+++ resolved
@@ -246,7 +246,6 @@
 			metadata: []*functionMetadata{{inputs: 0, outputs: 0, maxStackHeight: 2}, {inputs: 2, outputs: 1, maxStackHeight: 2}},
 		},
 	} {
-<<<<<<< HEAD
 		container := MakeTestContainer(
 			test.metadata,
 			[][]byte{test.code},
@@ -254,15 +253,7 @@
 			[]byte{},
 			0,
 		)
-		_, err := validateCode(test.code, test.section, &container, &pragueEOFInstructionSet, false)
-=======
-		container := &Container{
-			types:         test.metadata,
-			data:          make([]byte, 0),
-			subContainers: make([]*Container, 0),
-		}
-		_, err := validateCode(test.code, test.section, container, &eofInstructionSet, false)
->>>>>>> 82e963e5
+		_, err := validateCode(test.code, test.section, &container, &osakaEOFInstructionSet, false)
 		if !errors.Is(err, test.err) {
 			t.Errorf("test %d (%s): unexpected error (want: %v, got: %v)", i, common.Bytes2Hex(test.code), test.err, err)
 		}
@@ -290,11 +281,7 @@
 	)
 	b.ResetTimer()
 	for i := 0; i < b.N; i++ {
-<<<<<<< HEAD
 		_, err := validateCode(code, 0, &container, &osakaEOFInstructionSet, false)
-=======
-		_, err := validateCode(code, 0, container, &eofInstructionSet, false)
->>>>>>> 82e963e5
 		if err != nil {
 			b.Fatal(err)
 		}
@@ -328,11 +315,7 @@
 	)
 	b.ResetTimer()
 	for i := 0; i < b.N; i++ {
-<<<<<<< HEAD
 		_, err := validateCode(code, 0, &container, &osakaEOFInstructionSet, false)
-=======
-		_, err := validateCode(code, 0, container, &pragueInstructionSet, false)
->>>>>>> 82e963e5
 		if err != nil {
 			b.Fatal(err)
 		}
@@ -382,11 +365,7 @@
 		if err := container2.UnmarshalBinary(bin, true); err != nil {
 			b.Fatal(err)
 		}
-<<<<<<< HEAD
 		if err := container2.ValidateCode(&osakaEOFInstructionSet, false); err != nil {
-=======
-		if err := container2.ValidateCode(&pragueInstructionSet, false); err != nil {
->>>>>>> 82e963e5
 			b.Fatal(err)
 		}
 	}
@@ -443,11 +422,7 @@
 		if err := container2.UnmarshalBinary(bin, true); err != nil {
 			b.Fatal(err)
 		}
-<<<<<<< HEAD
 		if err := container2.ValidateCode(&osakaEOFInstructionSet, false); err != nil {
-=======
-		if err := container2.ValidateCode(&pragueInstructionSet, false); err != nil {
->>>>>>> 82e963e5
 			b.Fatal(err)
 		}
 	}
@@ -505,11 +480,7 @@
 			if err := container2.UnmarshalBinary(bin, true); err != nil {
 				b.Fatal(err)
 			}
-<<<<<<< HEAD
 			if err := container2.ValidateCode(&osakaEOFInstructionSet, false); err != nil {
-=======
-			if err := container2.ValidateCode(&pragueInstructionSet, false); err != nil {
->>>>>>> 82e963e5
 				b.Fatal(err)
 			}
 		}
@@ -537,11 +508,7 @@
 	)
 	b.ResetTimer()
 	for i := 0; i < b.N; i++ {
-<<<<<<< HEAD
 		_, err := validateCode(code, 0, &container, &osakaEOFInstructionSet, false)
-=======
-		_, err := validateCode(code, 0, container, &pragueInstructionSet, false)
->>>>>>> 82e963e5
 		if err != nil {
 			b.Fatal(err)
 		}
@@ -559,10 +526,6 @@
 	f.Fuzz(func(_ *testing.T, code []byte, maxStack uint16) {
 		var container Container
 		container.types = append(container.types, &functionMetadata{inputs: 0, outputs: 0x80, maxStackHeight: maxStack})
-<<<<<<< HEAD
 		validateCode(code, 0, &container, &osakaEOFInstructionSet, true)
-=======
-		validateCode(code, 0, &container, &pragueInstructionSet, true)
->>>>>>> 82e963e5
 	})
 }