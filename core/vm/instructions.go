--- conflicted
+++ resolved
@@ -17,14 +17,13 @@
 package vm
 
 import (
-	"math"
-
 	"github.com/ethereum/go-ethereum/common"
 	"github.com/ethereum/go-ethereum/core/tracing"
 	"github.com/ethereum/go-ethereum/core/types"
 	"github.com/ethereum/go-ethereum/crypto"
 	"github.com/ethereum/go-ethereum/params"
 	"github.com/holiman/uint256"
+	"math"
 )
 
 func opAdd(pc *uint64, interpreter *EVMInterpreter, scope *ScopeContext) ([]byte, error) {
@@ -333,40 +332,27 @@
 		length64 := length.Uint64()
 		scope.Memory.Set(memOffset64, length64, getData(interpreter.returnData, dataOffset64, length64))
 		return nil, nil
-	}
-
-	offset64, overflow := dataOffset.Uint64WithOverflow()
-	if overflow {
-		return nil, ErrReturnDataOutOfBounds
-	}
-	// we can reuse dataOffset now (aliasing it for clarity)
-	var end = dataOffset
-	end.Add(&dataOffset, &length)
-	end64, overflow := end.Uint64WithOverflow()
-	if overflow || uint64(len(interpreter.returnData)) < end64 {
-		return nil, ErrReturnDataOutOfBounds
-	}
-	scope.Memory.Set(memOffset.Uint64(), length.Uint64(), interpreter.returnData[offset64:end64])
-	return nil, nil
+	} else {
+		// legacy handling, with boundary errors
+		offset64, overflow := dataOffset.Uint64WithOverflow()
+		if overflow {
+			return nil, ErrReturnDataOutOfBounds
+		}
+		// we can reuse dataOffset now (aliasing it for clarity)
+		var end = dataOffset
+		end.Add(&dataOffset, &length)
+		end64, overflow := end.Uint64WithOverflow()
+		if overflow || uint64(len(interpreter.returnData)) < end64 {
+			return nil, ErrReturnDataOutOfBounds
+		}
+		scope.Memory.Set(memOffset.Uint64(), length.Uint64(), interpreter.returnData[offset64:end64])
+		return nil, nil
+	}
 }
 
 func opExtCodeSize(pc *uint64, interpreter *EVMInterpreter, scope *ScopeContext) ([]byte, error) {
 	slot := scope.Stack.peek()
-<<<<<<< HEAD
-	address := slot.Bytes20()
-	if witness := interpreter.evm.StateDB.Witness(); witness != nil {
-		witness.AddCode(interpreter.evm.StateDB.ResolveCode(address))
-	}
-	// TODO this should not need to pull up the whole code
-	code := interpreter.evm.StateDB.ResolveCode(slot.Bytes20())
-	if isEOFVersion1(code) {
-		slot.SetUint64(2)
-	} else {
-		slot.SetUint64(uint64(len(interpreter.evm.StateDB.GetCode(slot.Bytes20()))))
-	}
-=======
 	slot.SetUint64(uint64(interpreter.evm.StateDB.GetCodeSize(slot.Bytes20())))
->>>>>>> 82e963e5
 	return nil, nil
 }
 
@@ -398,37 +384,22 @@
 		memOffset  = stack.pop()
 		codeOffset = stack.pop()
 		length     = stack.pop()
-		lengthU64  = length.Uint64()
-		codeCopy   []byte
 	)
 	uint64CodeOffset, overflow := codeOffset.Uint64WithOverflow()
 	if overflow {
 		uint64CodeOffset = math.MaxUint64
 	}
 	addr := common.Address(a.Bytes20())
-<<<<<<< HEAD
-	code := interpreter.evm.StateDB.ResolveCode(addr)
-	if witness := interpreter.evm.StateDB.Witness(); witness != nil {
-		witness.AddCode(code)
-	}
-	if isEOFVersion1(code) {
-		codeCopy = getData(eofMagic, uint64CodeOffset, lengthU64)
-	} else {
-		codeCopy = getData(code, uint64CodeOffset, lengthU64)
-	}
-	scope.Memory.Set(memOffset.Uint64(), lengthU64, codeCopy)
-=======
 	code := interpreter.evm.StateDB.GetCode(addr)
 	codeCopy := getData(code, uint64CodeOffset, length.Uint64())
 	scope.Memory.Set(memOffset.Uint64(), length.Uint64(), codeCopy)
->>>>>>> 82e963e5
 
 	return nil, nil
 }
 
 // opExtCodeHash returns the code hash of a specified account.
 // There are several cases when the function is called, while we can relay everything
-// to `state.ResolveCodeHash` function to ensure the correctness.
+// to `state.GetCodeHash` function to ensure the correctness.
 //
 //  1. Caller tries to get the code hash of a normal contract account, state
 //     should return the relative code hash and set it as the result.
@@ -441,9 +412,6 @@
 //
 //  4. Caller tries to get the code hash of a precompiled account, the result should be
 //     zero or emptyCodeHash.
-//
-//  4. Caller tries to get the code hash of a delegated account, the result should be
-//     equal the result of calling extcodehash on the account directly.
 //
 // It is worth noting that in order to avoid unnecessary create and clean, all precompile
 // accounts on mainnet have been transferred 1 wei, so the return here should be
@@ -461,13 +429,7 @@
 	if interpreter.evm.StateDB.Empty(address) {
 		slot.Clear()
 	} else {
-		// TODO this should not need to pull up the whole code
-		code := interpreter.evm.StateDB.ResolveCode(address)
-		if HasEOFByte(code) {
-			slot.SetFromHex("0x9dbf3648db8210552e9c4f75c6a1c3057c0ca432043bd648be15fe7be05646f5")
-		} else {
-			slot.SetBytes(interpreter.evm.StateDB.GetCodeHash(address).Bytes())
-		}
+		slot.SetBytes(interpreter.evm.StateDB.GetCodeHash(address).Bytes())
 	}
 	return nil, nil
 }
