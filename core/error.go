--- conflicted
+++ resolved
@@ -115,14 +115,6 @@
 	// ErrBlobTxCreate is returned if a blob transaction has no explicit to field.
 	ErrBlobTxCreate = errors.New("blob transaction of type create")
 
-<<<<<<< HEAD
-	// ErrEmptyAuthList is returned if a set code transaction has an empty auth list.
-	ErrEmptyAuthList = errors.New("set code transaction with empty auth list")
-
-	// ErrAuthSignatureVeryHigh is returned if a set code transaction has a
-	// signature with R or S larger than 2^256-1.
-	ErrAuthSignatureVeryHigh = errors.New("set code transaction has authorization with R or S value greater than 2^256 - 1")
-=======
 	// -- EIP-7702 errors --
 
 	// Message validation errors:
@@ -138,5 +130,4 @@
 	ErrAuthorizationInvalidSignature   = errors.New("EIP-7702 authorization has invalid signature")
 	ErrAuthorizationDestinationHasCode = errors.New("EIP-7702 authorization destination is a contract")
 	ErrAuthorizationNonceMismatch      = errors.New("EIP-7702 authorization nonce does not match current account nonce")
->>>>>>> 82e963e5
 )