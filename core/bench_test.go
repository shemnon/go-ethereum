// Copyright 2015 The go-ethereum Authors
// This file is part of the go-ethereum library.
//
// The go-ethereum library is free software: you can redistribute it and/or modify
// it under the terms of the GNU Lesser General Public License as published by
// the Free Software Foundation, either version 3 of the License, or
// (at your option) any later version.
//
// The go-ethereum library is distributed in the hope that it will be useful,
// but WITHOUT ANY WARRANTY; without even the implied warranty of
// MERCHANTABILITY or FITNESS FOR A PARTICULAR PURPOSE. See the
// GNU Lesser General Public License for more details.
//
// You should have received a copy of the GNU Lesser General Public License
// along with the go-ethereum library. If not, see <http://www.gnu.org/licenses/>.

package core

import (
	"crypto/ecdsa"
	"math/big"
	"testing"

	"github.com/ethereum/go-ethereum/common"
	"github.com/ethereum/go-ethereum/common/math"
	"github.com/ethereum/go-ethereum/consensus/ethash"
	"github.com/ethereum/go-ethereum/core/rawdb"
	"github.com/ethereum/go-ethereum/core/types"
	"github.com/ethereum/go-ethereum/core/vm"
	"github.com/ethereum/go-ethereum/crypto"
	"github.com/ethereum/go-ethereum/ethdb"
	"github.com/ethereum/go-ethereum/ethdb/pebble"
	"github.com/ethereum/go-ethereum/params"
)

func BenchmarkInsertChain_empty_memdb(b *testing.B) {
	benchInsertChain(b, false, nil)
}
func BenchmarkInsertChain_empty_diskdb(b *testing.B) {
	benchInsertChain(b, true, nil)
}
func BenchmarkInsertChain_valueTx_memdb(b *testing.B) {
	benchInsertChain(b, false, genValueTx(0))
}
func BenchmarkInsertChain_valueTx_diskdb(b *testing.B) {
	benchInsertChain(b, true, genValueTx(0))
}
func BenchmarkInsertChain_valueTx_100kB_memdb(b *testing.B) {
	benchInsertChain(b, false, genValueTx(100*1024))
}
func BenchmarkInsertChain_valueTx_100kB_diskdb(b *testing.B) {
	benchInsertChain(b, true, genValueTx(100*1024))
}
func BenchmarkInsertChain_uncles_memdb(b *testing.B) {
	benchInsertChain(b, false, genUncles)
}
func BenchmarkInsertChain_uncles_diskdb(b *testing.B) {
	benchInsertChain(b, true, genUncles)
}
func BenchmarkInsertChain_ring200_memdb(b *testing.B) {
	benchInsertChain(b, false, genTxRing(200))
}
func BenchmarkInsertChain_ring200_diskdb(b *testing.B) {
	benchInsertChain(b, true, genTxRing(200))
}
func BenchmarkInsertChain_ring1000_memdb(b *testing.B) {
	benchInsertChain(b, false, genTxRing(1000))
}
func BenchmarkInsertChain_ring1000_diskdb(b *testing.B) {
	benchInsertChain(b, true, genTxRing(1000))
}

var (
	// This is the content of the genesis block used by the benchmarks.
	benchRootKey, _ = crypto.HexToECDSA("b71c71a67e1177ad4e901695e1b4b9ee17ae16c6668d313eac2f96dbcda3f291")
	benchRootAddr   = crypto.PubkeyToAddress(benchRootKey.PublicKey)
	benchRootFunds  = math.BigPow(2, 200)
)

// genValueTx returns a block generator that includes a single
// value-transfer transaction with n bytes of extra data in each
// block.
func genValueTx(nbytes int) func(int, *BlockGen) {
	// We can reuse the data for all transactions.
	// During signing, the method tx.WithSignature(s, sig)
	// performs:
	// 	cpy := tx.inner.copy()
	//	cpy.setSignatureValues(signer.ChainID(), v, r, s)
	// After this operation, the data can be reused by the caller.
	data := make([]byte, nbytes)
	return func(i int, gen *BlockGen) {
		toaddr := common.Address{}
<<<<<<< HEAD
		data := make([]byte, nbytes)
=======
>>>>>>> 82e963e5
		gas, _ := IntrinsicGas(data, nil, nil, false, false, false, false)
		signer := gen.Signer()
		gasPrice := big.NewInt(0)
		if gen.header.BaseFee != nil {
			gasPrice = gen.header.BaseFee
		}
		tx, _ := types.SignNewTx(benchRootKey, signer, &types.LegacyTx{
			Nonce:    gen.TxNonce(benchRootAddr),
			To:       &toaddr,
			Value:    big.NewInt(1),
			Gas:      gas,
			Data:     data,
			GasPrice: gasPrice,
		})
		gen.AddTx(tx)
	}
}

var (
	ringKeys  = make([]*ecdsa.PrivateKey, 1000)
	ringAddrs = make([]common.Address, len(ringKeys))
)

func init() {
	ringKeys[0] = benchRootKey
	ringAddrs[0] = benchRootAddr
	for i := 1; i < len(ringKeys); i++ {
		ringKeys[i], _ = crypto.GenerateKey()
		ringAddrs[i] = crypto.PubkeyToAddress(ringKeys[i].PublicKey)
	}
}

// genTxRing returns a block generator that sends ether in a ring
// among n accounts. This is creates n entries in the state database
// and fills the blocks with many small transactions.
func genTxRing(naccounts int) func(int, *BlockGen) {
	from := 0
	availableFunds := new(big.Int).Set(benchRootFunds)
	return func(i int, gen *BlockGen) {
		block := gen.PrevBlock(i - 1)
		gas := block.GasLimit()
		gasPrice := big.NewInt(0)
		if gen.header.BaseFee != nil {
			gasPrice = gen.header.BaseFee
		}
		signer := gen.Signer()
		for {
			gas -= params.TxGas
			if gas < params.TxGas {
				break
			}
			to := (from + 1) % naccounts
			burn := new(big.Int).SetUint64(params.TxGas)
			burn.Mul(burn, gen.header.BaseFee)
			availableFunds.Sub(availableFunds, burn)
			if availableFunds.Cmp(big.NewInt(1)) < 0 {
				panic("not enough funds")
			}
			tx, err := types.SignNewTx(ringKeys[from], signer,
				&types.LegacyTx{
					Nonce:    gen.TxNonce(ringAddrs[from]),
					To:       &ringAddrs[to],
					Value:    availableFunds,
					Gas:      params.TxGas,
					GasPrice: gasPrice,
				})
			if err != nil {
				panic(err)
			}
			gen.AddTx(tx)
			from = to
		}
	}
}

// genUncles generates blocks with two uncle headers.
func genUncles(i int, gen *BlockGen) {
	if i >= 7 {
		b2 := gen.PrevBlock(i - 6).Header()
		b2.Extra = []byte("foo")
		gen.AddUncle(b2)
		b3 := gen.PrevBlock(i - 6).Header()
		b3.Extra = []byte("bar")
		gen.AddUncle(b3)
	}
}

func benchInsertChain(b *testing.B, disk bool, gen func(int, *BlockGen)) {
	// Create the database in memory or in a temporary directory.
	var db ethdb.Database
	if !disk {
		db = rawdb.NewMemoryDatabase()
	} else {
		pdb, err := pebble.New(b.TempDir(), 128, 128, "", false)
		if err != nil {
			b.Fatalf("cannot create temporary database: %v", err)
		}
		db = rawdb.NewDatabase(pdb)
		defer db.Close()
	}
	// Generate a chain of b.N blocks using the supplied block
	// generator function.
	gspec := &Genesis{
		Config: params.TestChainConfig,
		Alloc:  types.GenesisAlloc{benchRootAddr: {Balance: benchRootFunds}},
	}
	_, chain, _ := GenerateChainWithGenesis(gspec, ethash.NewFaker(), b.N, gen)

	// Time the insertion of the new chain.
	// State and blocks are stored in the same DB.
	chainman, _ := NewBlockChain(db, nil, gspec, nil, ethash.NewFaker(), vm.Config{}, nil)
	defer chainman.Stop()
	b.ReportAllocs()
	b.ResetTimer()
	if i, err := chainman.InsertChain(chain); err != nil {
		b.Fatalf("insert error (block %d): %v\n", i, err)
	}
}

func BenchmarkChainRead_header_10k(b *testing.B) {
	benchReadChain(b, false, 10000)
}
func BenchmarkChainRead_full_10k(b *testing.B) {
	benchReadChain(b, true, 10000)
}
func BenchmarkChainRead_header_100k(b *testing.B) {
	if testing.Short() {
		b.Skip("Skipping in short-mode")
	}
	benchReadChain(b, false, 100000)
}
func BenchmarkChainRead_full_100k(b *testing.B) {
	if testing.Short() {
		b.Skip("Skipping in short-mode")
	}
	benchReadChain(b, true, 100000)
}
func BenchmarkChainRead_header_500k(b *testing.B) {
	if testing.Short() {
		b.Skip("Skipping in short-mode")
	}
	benchReadChain(b, false, 500000)
}
func BenchmarkChainRead_full_500k(b *testing.B) {
	if testing.Short() {
		b.Skip("Skipping in short-mode")
	}
	benchReadChain(b, true, 500000)
}
func BenchmarkChainWrite_header_10k(b *testing.B) {
	benchWriteChain(b, false, 10000)
}
func BenchmarkChainWrite_full_10k(b *testing.B) {
	benchWriteChain(b, true, 10000)
}
func BenchmarkChainWrite_header_100k(b *testing.B) {
	benchWriteChain(b, false, 100000)
}
func BenchmarkChainWrite_full_100k(b *testing.B) {
	benchWriteChain(b, true, 100000)
}
func BenchmarkChainWrite_header_500k(b *testing.B) {
	if testing.Short() {
		b.Skip("Skipping in short-mode")
	}
	benchWriteChain(b, false, 500000)
}
func BenchmarkChainWrite_full_500k(b *testing.B) {
	if testing.Short() {
		b.Skip("Skipping in short-mode")
	}
	benchWriteChain(b, true, 500000)
}

// makeChainForBench writes a given number of headers or empty blocks/receipts
// into a database.
func makeChainForBench(db ethdb.Database, genesis *Genesis, full bool, count uint64) {
	var hash common.Hash
	for n := uint64(0); n < count; n++ {
		header := &types.Header{
			Coinbase:    common.Address{},
			Number:      big.NewInt(int64(n)),
			ParentHash:  hash,
			Difficulty:  big.NewInt(1),
			UncleHash:   types.EmptyUncleHash,
			TxHash:      types.EmptyTxsHash,
			ReceiptHash: types.EmptyReceiptsHash,
		}
		if n == 0 {
			header = genesis.ToBlock().Header()
		}
		hash = header.Hash()

		rawdb.WriteHeader(db, header)
		rawdb.WriteCanonicalHash(db, hash, n)
		rawdb.WriteTd(db, hash, n, big.NewInt(int64(n+1)))

		if n == 0 {
			rawdb.WriteChainConfig(db, hash, genesis.Config)
		}
		rawdb.WriteHeadHeaderHash(db, hash)

		if full || n == 0 {
			block := types.NewBlockWithHeader(header)
			rawdb.WriteBody(db, hash, n, block.Body())
			rawdb.WriteReceipts(db, hash, n, nil)
			rawdb.WriteHeadBlockHash(db, hash)
		}
	}
}

func benchWriteChain(b *testing.B, full bool, count uint64) {
	genesis := &Genesis{Config: params.AllEthashProtocolChanges}
	for i := 0; i < b.N; i++ {
		pdb, err := pebble.New(b.TempDir(), 1024, 128, "", false)
		if err != nil {
			b.Fatalf("error opening database: %v", err)
		}
		db := rawdb.NewDatabase(pdb)
		makeChainForBench(db, genesis, full, count)
		db.Close()
	}
}

func benchReadChain(b *testing.B, full bool, count uint64) {
	dir := b.TempDir()

	pdb, err := pebble.New(dir, 1024, 128, "", false)
	if err != nil {
		b.Fatalf("error opening database: %v", err)
	}
	db := rawdb.NewDatabase(pdb)

	genesis := &Genesis{Config: params.AllEthashProtocolChanges}
	makeChainForBench(db, genesis, full, count)
	db.Close()
	cacheConfig := *defaultCacheConfig
	cacheConfig.TrieDirtyDisabled = true

	b.ReportAllocs()
	b.ResetTimer()

	for i := 0; i < b.N; i++ {
		pdb, err = pebble.New(dir, 1024, 128, "", false)
		if err != nil {
			b.Fatalf("error opening database: %v", err)
		}
		db = rawdb.NewDatabase(pdb)

		chain, err := NewBlockChain(db, &cacheConfig, genesis, nil, ethash.NewFaker(), vm.Config{}, nil)
		if err != nil {
			b.Fatalf("error creating chain: %v", err)
		}
		for n := uint64(0); n < count; n++ {
			header := chain.GetHeaderByNumber(n)
			if full {
				hash := header.Hash()
				rawdb.ReadBody(db, hash, n)
				rawdb.ReadReceipts(db, hash, n, header.Time, chain.Config())
			}
		}
		chain.Stop()
		db.Close()
	}
}<|MERGE_RESOLUTION|>--- conflicted
+++ resolved
@@ -90,10 +90,6 @@
 	data := make([]byte, nbytes)
 	return func(i int, gen *BlockGen) {
 		toaddr := common.Address{}
-<<<<<<< HEAD
-		data := make([]byte, nbytes)
-=======
->>>>>>> 82e963e5
 		gas, _ := IntrinsicGas(data, nil, nil, false, false, false, false)
 		signer := gen.Signer()
 		gasPrice := big.NewInt(0)
