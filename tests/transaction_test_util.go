--- conflicted
+++ resolved
@@ -59,11 +59,7 @@
 			return nil, nil, err
 		}
 		// Intrinsic gas
-<<<<<<< HEAD
-		requiredGas, err := core.IntrinsicGas(tx.Data(), tx.AccessList(), tx.AuthList(), tx.To() == nil, isHomestead, isIstanbul, false)
-=======
 		requiredGas, err := core.IntrinsicGas(tx.Data(), tx.AccessList(), tx.SetCodeAuthorizations(), tx.To() == nil, isHomestead, isIstanbul, false)
->>>>>>> 82e963e5
 		if err != nil {
 			return nil, nil, err
 		}
